--- conflicted
+++ resolved
@@ -43,11 +43,7 @@
     "esbuild": "^0.14.14",
     "make-dir-cli": "^3.0.0",
     "prettier": "^2.5.1",
-<<<<<<< HEAD
-    "typescript": "^4.9.4",
-=======
     "typescript": "^5.0.2",
->>>>>>> 1b25974a
     "util": "^0.12.4"
   }
 }