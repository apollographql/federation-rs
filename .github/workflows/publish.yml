--- conflicted
+++ resolved
@@ -6,24 +6,6 @@
       - main
 
 jobs:
-<<<<<<< HEAD
-=======
-  harmonizer_publish:
-    if: "contains(github.event.head_commit.message, 'Automated PR for harmonizer release')"
-    name: Publish harmonizer
-    runs-on: ubuntu-latest
-    steps:
-      - name: Checkout Repo
-        uses: actions/checkout@v4
-
-      - name: Run Cargo xtask tag
-        run: |
-          HARMONIZER_RELEASE_VERSION=composition@v`cargo metadata --format-version 1 |jq -r '.packages[] | select(.name=="harmonizer") | .version'`
-          git config user.name "ApolloBot2"
-          git config user.email "support@apollographql.com"
-          cargo xtask tag --package $HARMONIZER_RELEASE_VERSION --real-publish
-
->>>>>>> 24135cbe
   router-bridge_publish:
     if: "contains(github.event.head_commit.message, 'Automated PR for router-bridge release')"
     name: Publish router-bridge
