mod error;
mod hint;
mod output;
mod subgraph_definition;

/// The type representing the result of a supergraph build (for any version)
pub type BuildResult = std::result::Result<BuildOutput, BuildErrors>;
<<<<<<< HEAD
pub use error::{BuildError, BuildErrorNode, BuildErrors};
=======
pub use error::{BuildError, BuildErrorType, BuildErrors};
>>>>>>> 1b25974a
pub use hint::BuildHint;
pub use output::BuildOutput;
pub use subgraph_definition::SubgraphDefinition;<|MERGE_RESOLUTION|>--- conflicted
+++ resolved
@@ -5,11 +5,7 @@
 
 /// The type representing the result of a supergraph build (for any version)
 pub type BuildResult = std::result::Result<BuildOutput, BuildErrors>;
-<<<<<<< HEAD
-pub use error::{BuildError, BuildErrorNode, BuildErrors};
-=======
-pub use error::{BuildError, BuildErrorType, BuildErrors};
->>>>>>> 1b25974a
+pub use error::{BuildError, BuildErrorNode, BuildErrorType, BuildErrors};
 pub use hint::BuildHint;
 pub use output::BuildOutput;
 pub use subgraph_definition::SubgraphDefinition;