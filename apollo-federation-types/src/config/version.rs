#[cfg(feature = "json_schema")]
use schemars::{json_schema, Schema, SchemaGenerator};
use semver::Version;
use serde::de::Error;
use serde::{Deserialize, Deserializer};
use serde_with::{DeserializeFromStr, SerializeDisplay};
#[cfg(feature = "json_schema")]
use std::borrow::Cow;
use std::{
    fmt::{self, Display},
    str::FromStr,
};

use crate::config::ConfigError;

pub trait PluginVersion {
    fn get_major_version(&self) -> u64;
    fn get_tarball_version(&self) -> String;
}

#[derive(Debug, Clone, SerializeDisplay, DeserializeFromStr, PartialEq, Eq)]
pub enum RouterVersion {
    Exact(Version),
    LatestOne,
    LatestTwo,
}

impl PluginVersion for RouterVersion {
    fn get_major_version(&self) -> u64 {
        match self {
            Self::LatestOne => 1,
            Self::LatestTwo => 2,
            Self::Exact(v) => v.major,
        }
    }

    fn get_tarball_version(&self) -> String {
        match self {
            Self::Exact(v) => format!("v{v}"),
            // the endpoint for getting router plugins via rover.apollo.dev
            // uses "latest-plugin" instead of "latest" zsto get the latest version
            Self::LatestOne => "latest-plugin".to_string(),
            Self::LatestTwo => "latest-2".to_string(),
        }
    }
}

impl Display for RouterVersion {
    fn fmt(&self, f: &mut fmt::Formatter<'_>) -> fmt::Result {
        let result = match self {
            Self::LatestOne => "1".to_string(),
            Self::LatestTwo => "2".to_string(),
            Self::Exact(version) => format!("={version}"),
        };
        write!(f, "{result}")
    }
}

impl FromStr for RouterVersion {
    type Err = ConfigError;

    fn from_str(input: &str) -> std::result::Result<Self, Self::Err> {
        let invalid_version = ConfigError::InvalidConfiguration {
            message: format!("Specified version `{input}` is not supported. You can specify '1', '2', 'latest', or a fully qualified version prefixed with an '=', like: =1.0.0"),
        };
        if input.len() > 1 && (input.starts_with('=') || input.starts_with('v')) {
            if let Ok(version) = input[1..].parse::<Version>() {
                if version.major == 1 {
                    Ok(Self::Exact(version))
                } else {
                    Err(invalid_version)
                }
            } else {
                Err(invalid_version)
            }
        } else {
            match input {
                "1" => Ok(Self::LatestOne),
                "2" | "latest" => Ok(Self::LatestTwo),
                _ => Err(invalid_version),
            }
        }
    }
}

#[derive(Debug, Clone, SerializeDisplay, Eq, PartialEq, Default)]
pub enum FederationVersion {
    #[default]
    LatestFedOne,
    LatestFedTwo,
    ExactFedOne(Version),
    ExactFedTwo(Version),
}

impl FederationVersion {
    pub fn get_exact(&self) -> Option<&Version> {
        match self {
            Self::ExactFedOne(version) | Self::ExactFedTwo(version) => Some(version),
            _ => None,
        }
    }

    fn is_latest(&self) -> bool {
        matches!(self, Self::LatestFedOne) || matches!(self, Self::LatestFedTwo)
    }

    pub fn is_fed_one(&self) -> bool {
        matches!(self, Self::LatestFedOne) || matches!(self, Self::ExactFedOne(_))
    }

    pub fn is_fed_two(&self) -> bool {
        matches!(self, Self::LatestFedTwo) || matches!(self, Self::ExactFedTwo(_))
    }

    pub fn supports_arm_linux(&self) -> bool {
        let mut supports_arm = false;
        if self.is_latest() {
            supports_arm = true;
        } else if let Some(exact) = self.get_exact() {
            if self.is_fed_one() {
                // 0.37.0 is the first fed2 version that supports ARM
                supports_arm = exact.minor >= 37;
            } else if self.is_fed_two() {
                // 2.1.0 is the first fed2 version that supports ARM
                supports_arm = exact.minor >= 1;
            }
        }
        supports_arm
    }

    pub fn supports_arm_macos(&self) -> bool {
        let mut supports_arm = false;
        // No published fed1 version supports aarch64 on macOS
        if self.is_fed_two() {
            if self.is_latest() {
                supports_arm = true;
            } else if let Some(exact) = self.get_exact() {
                // v2.7.3 is the earliest version published with aarch64 support for macOS
                supports_arm = exact.ge(&Version::parse("2.7.3").unwrap())
            }
        }
        supports_arm
    }
}

impl PluginVersion for FederationVersion {
    fn get_major_version(&self) -> u64 {
        match self {
            Self::LatestFedOne | Self::ExactFedOne(_) => 0,
            Self::LatestFedTwo | Self::ExactFedTwo(_) => 2,
        }
    }

    fn get_tarball_version(&self) -> String {
        match self {
            Self::LatestFedOne => "latest-0".to_string(),
            Self::LatestFedTwo => "latest-2".to_string(),
            Self::ExactFedOne(v) | Self::ExactFedTwo(v) => format!("v{v}"),
        }
    }
}

impl Display for FederationVersion {
    fn fmt(&self, f: &mut fmt::Formatter<'_>) -> fmt::Result {
        let result = match self {
            Self::LatestFedOne => "0".to_string(),
            Self::LatestFedTwo => "2".to_string(),
            Self::ExactFedOne(version) | Self::ExactFedTwo(version) => format!("={version}"),
        };
        write!(f, "{result}")
    }
}

impl FromStr for FederationVersion {
    type Err = ConfigError;

    fn from_str(input: &str) -> std::result::Result<Self, Self::Err> {
        let invalid_version = ConfigError::InvalidConfiguration {
            message: format!("Specified version `{input}` is not supported. You can either specify '1', '2', or a fully qualified version prefixed with an '=', like: =2.0.0"),
        };
        if input.len() > 1 && (input.starts_with('=') || input.starts_with('v')) {
            if let Ok(version) = input[1..].parse::<Version>() {
                if version.major == 0 {
                    if version.minor >= 36 {
                        Ok(Self::ExactFedOne(version))
                    } else {
                        Err(ConfigError::InvalidConfiguration { message: format!("Specified version `{input}` is not supported. The earliest version you can specify for federation 1 is '=0.36.0'") })
                    }
                } else if version.major == 2 {
                    if version >= "2.0.0-preview.9".parse::<Version>().unwrap() {
                        Ok(Self::ExactFedTwo(version))
                    } else {
                        Err(ConfigError::InvalidConfiguration { message: format!("Specified version `{input}` is not supported. The earliest version you can specify for federation 2 is '=2.0.0-preview.9'") })
                    }
                } else {
                    Err(invalid_version)
                }
            } else {
                Err(invalid_version)
            }
        } else {
            match input {
                "0" | "1" | "latest-0" | "latest-1" => Ok(Self::LatestFedOne),
                "2" | "latest-2" => Ok(Self::LatestFedTwo),
                _ => Err(invalid_version),
            }
        }
    }
}

#[cfg(feature = "json_schema")]
impl schemars::JsonSchema for FederationVersion {
    fn schema_name() -> Cow<'static, str> {
        Cow::Borrowed("FederationVersion")
    }

    fn json_schema(_gen: &mut SchemaGenerator) -> Schema {
        json_schema!({
            "pattern": r#"^(1|2|=2\.\d+\.\d+.*)$"#
        })
    }
}

impl<'de> Deserialize<'de> for FederationVersion {
    fn deserialize<D>(deserializer: D) -> Result<Self, D::Error>
    where
        D: Deserializer<'de>,
    {
        struct Visitor;

        impl serde::de::Visitor<'_> for Visitor {
            type Value = FederationVersion;

            fn expecting(&self, f: &mut fmt::Formatter) -> fmt::Result {
                f.write_str("literal '1' or '2' (as a string or number), or a fully qualified version prefixed with an '=', like: =2.0.0")
            }

            fn visit_u64<E>(self, num: u64) -> Result<Self::Value, E>
            where
                E: Error,
            {
                match num {
                    0 | 1 => Ok(FederationVersion::LatestFedOne),
                    2 => Ok(FederationVersion::LatestFedTwo),
                    _ => Err(Error::custom(format!(
<<<<<<< HEAD
                        "specified version `{num}` is not supported",
=======
                        "specified version `{num}` is not supported"
>>>>>>> 9929b55c
                    ))),
                }
            }

            fn visit_str<E>(self, id: &str) -> Result<Self::Value, E>
            where
                E: Error,
            {
                FederationVersion::from_str(id).map_err(|e| Error::custom(e.to_string()))
            }
        }
        deserializer.deserialize_any(Visitor)
    }
}

#[cfg(test)]
mod test_federation_version {
    use rstest::rstest;
    use serde_yaml::Value;

    use crate::config::FederationVersion;

    #[test]
    fn test_deserialization() {
        assert_eq!(
            FederationVersion::LatestFedTwo,
            serde_yaml::from_value(Value::String(String::from("2"))).unwrap()
        );
        assert_eq!(
            FederationVersion::LatestFedTwo,
            serde_yaml::from_value(Value::Number(2.into())).unwrap()
        );
        assert_eq!(
            FederationVersion::LatestFedTwo,
            serde_yaml::from_str("latest-2").unwrap()
        );

        assert_eq!(
            FederationVersion::LatestFedOne,
            serde_yaml::from_str("1").unwrap()
        );
        assert_eq!(
            FederationVersion::LatestFedOne,
            serde_yaml::from_str("\"1\"").unwrap()
        );
        assert_eq!(
            FederationVersion::LatestFedOne,
            serde_yaml::from_str("latest-1").unwrap()
        );
        assert_eq!(
            FederationVersion::LatestFedOne,
            serde_yaml::from_str("latest-0").unwrap()
        );

        assert_eq!(
            FederationVersion::ExactFedTwo("2.3.4".parse().unwrap()),
            serde_yaml::from_str("=2.3.4").unwrap()
        );
        assert_eq!(
            FederationVersion::ExactFedTwo("2.3.4".parse().unwrap()),
            serde_yaml::from_str("v2.3.4").unwrap()
        );

        assert_eq!(
            FederationVersion::ExactFedOne("0.37.8".parse().unwrap()),
            serde_yaml::from_str("=0.37.8").unwrap()
        );
        assert_eq!(
            FederationVersion::ExactFedOne("0.37.8".parse().unwrap()),
            serde_yaml::from_str("v0.37.8").unwrap()
        );
    }

    #[rstest]
    #[case::fed1_latest(FederationVersion::LatestFedOne, true)]
    #[case::fed1_supported(FederationVersion::ExactFedOne("0.37.2".parse().unwrap()), true)]
    #[case::fed1_supported_boundary(FederationVersion::ExactFedOne("0.37.1".parse().unwrap()), true)]
    #[case::fed1_unsupported(FederationVersion::ExactFedOne("0.25.0".parse().unwrap()), false)]
    #[case::fed2_latest(FederationVersion::LatestFedTwo, true)]
    #[case::fed2_supported(FederationVersion::ExactFedTwo("2.4.5".parse().unwrap()), true)]
    #[case::fed2_supported_boundary(FederationVersion::ExactFedTwo("2.1.0".parse().unwrap()), true)]
    #[case::fed2_unsupported(FederationVersion::ExactFedTwo("2.0.1".parse().unwrap()), false)]
    fn test_supports_arm_linux(#[case] version: FederationVersion, #[case] expected: bool) {
        assert_eq!(version.supports_arm_linux(), expected)
    }

    #[rstest]
    #[case::fed1_latest(FederationVersion::LatestFedOne, false)]
    #[case::fed1_unsupported(FederationVersion::ExactFedOne("0.37.2".parse().unwrap()), false)]
    #[case::fed2_latest(FederationVersion::LatestFedTwo, true)]
    #[case::fed2_supported(FederationVersion::ExactFedTwo("2.8.1".parse().unwrap()), true)]
    #[case::fed2_supported_boundary(FederationVersion::ExactFedTwo("2.7.3".parse().unwrap()), true)]
    #[case::fed2_unsupported(FederationVersion::ExactFedTwo("2.6.5".parse().unwrap()), false)]
    fn test_supports_arm_macos(#[case] version: FederationVersion, #[case] expected: bool) {
        assert_eq!(version.supports_arm_macos(), expected)
    }
}

#[cfg(feature = "json_schema")]
#[cfg(test)]
mod json_schema_tests {
    use super::*;
    use schemars::{schema_for, JsonSchema, SchemaGenerator};

    #[test]
    fn test_schema_name() {
        assert_eq!(FederationVersion::schema_name(), "FederationVersion");
    }

    #[test]
    fn test_json_schema() {
        let mut gen = SchemaGenerator::default();
        let schema = FederationVersion::json_schema(&mut gen);

        let value = serde_json::to_value(&schema).unwrap();
        assert_eq!(value["pattern"], r#"^(1|2|=2\.\d+\.\d+.*)$"#);
        // The schema should not have a type field since it's only setting pattern
        assert!(value["type"].is_null());
    }

    #[test]
    fn test_serialize_to_value() {
        let schema = schema_for!(FederationVersion);
        let serialized = serde_json::to_value(&schema).unwrap();

        assert!(serialized.is_object());
        assert_eq!(
            serialized["$schema"],
            "https://json-schema.org/draft/2020-12/schema"
        );
        assert_eq!(serialized["title"], "FederationVersion");
        assert_eq!(serialized["pattern"], r#"^(1|2|=2\.\d+\.\d+.*)$"#);
    }

    #[test]
    fn test_serialize_to_json() {
        let schema = schema_for!(FederationVersion);
        let serialized = serde_json::to_string_pretty(&schema).unwrap();

        assert!(
            serialized.contains("\"$schema\": \"https://json-schema.org/draft/2020-12/schema\"")
        );
        assert!(serialized.contains("\"title\": \"FederationVersion\""));
        assert!(serialized.contains("\"pattern\": \"^(1|2|=2\\\\.\\\\d+\\\\.\\\\d+.*)$\""));
    }
}<|MERGE_RESOLUTION|>--- conflicted
+++ resolved
@@ -243,11 +243,7 @@
                     0 | 1 => Ok(FederationVersion::LatestFedOne),
                     2 => Ok(FederationVersion::LatestFedTwo),
                     _ => Err(Error::custom(format!(
-<<<<<<< HEAD
-                        "specified version `{num}` is not supported",
-=======
                         "specified version `{num}` is not supported"
->>>>>>> 9929b55c
                     ))),
                 }
             }
