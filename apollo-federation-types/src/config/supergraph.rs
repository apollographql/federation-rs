--- conflicted
+++ resolved
@@ -1,17 +1,11 @@
-use std::{collections::BTreeMap, fs};
+use std::{collections::BTreeMap, fs, path::PathBuf};
 
 use serde::{Deserialize, Serialize};
 
-<<<<<<< HEAD
-use crate::javascript::SubgraphDefinition;
-use std::path::PathBuf;
-use std::{collections::BTreeMap, fs};
-=======
 use crate::{
     config::{ConfigError, ConfigResult, FederationVersion, SubgraphConfig},
     javascript::SubgraphDefinition,
 };
->>>>>>> 3075be5f
 
 /// The configuration for a single supergraph
 /// composed of multiple subgraphs.
@@ -181,21 +175,13 @@
 
 #[cfg(test)]
 mod tests {
-    use std::{collections::BTreeMap, convert::TryFrom, fs};
+    use std::{collections::BTreeMap, convert::TryFrom, fs, path::PathBuf};
 
     use assert_fs::TempDir;
     use semver::Version;
-<<<<<<< HEAD
-    use std::collections::BTreeMap;
-    use std::convert::TryFrom;
-    use std::fs;
-    use std::path::PathBuf;
-=======
-
+
+    use super::SupergraphConfig;
     use crate::config::{FederationVersion, SchemaSource, SubgraphConfig};
-
-    use super::SupergraphConfig;
->>>>>>> 3075be5f
 
     #[test]
     fn it_can_parse_valid_config_without_version() {
