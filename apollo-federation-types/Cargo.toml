[package]
authors = ["Apollo Developers <opensource@apollographql.com>"]
description = """
apollo-federation-types contains types used by plugins for the Rover CLI
"""
edition = "2021"
license = "Elastic-2.0"
name = "apollo-federation-types"
readme = "README.md"
repository = "https://github.com/apollographql/federation-rs/"
<<<<<<< HEAD
version = "0.14.0-alpha.1"
=======
version = "0.13.2"
>>>>>>> 018501d0

[features]
default = ["config", "build", "build_plugin"]

build = ["serde_json"]
build_plugin = ["serde_json"]
config = ["camino", "log", "thiserror", "serde_yaml", "url", "serde_with"]

[dependencies]
# config and build dependencies
serde = { version = "1", features = ["derive"] }

# config-only dependencies
camino = { version = "1", features = ["serde1"], optional = true }
log = { version = "0.4", optional = true }
semver = { version = "1", features = ["serde"] }
serde_with = { version = "3", default-features = false, features = ["macros"], optional = true }
serde_yaml = { version = "0.8", optional = true }
thiserror = { version = "1", optional = true }
url = { version = "2", features = ["serde"], optional = true }

# build-only dependencies
serde_json = { version = "1", optional = true }

[dev-dependencies]
assert_fs = "1"
rstest = "0.21.0"
serde_json = "1"
serde_yaml = "0.8"<|MERGE_RESOLUTION|>--- conflicted
+++ resolved
@@ -4,15 +4,11 @@
 apollo-federation-types contains types used by plugins for the Rover CLI
 """
 edition = "2021"
-license = "Elastic-2.0"
+license = "MIT"
 name = "apollo-federation-types"
 readme = "README.md"
 repository = "https://github.com/apollographql/federation-rs/"
-<<<<<<< HEAD
-version = "0.14.0-alpha.1"
-=======
-version = "0.13.2"
->>>>>>> 018501d0
+version = "0.14.0-alpha.2"
 
 [features]
 default = ["config", "build", "build_plugin"]
