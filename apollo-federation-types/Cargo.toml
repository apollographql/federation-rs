[package]
authors = ["Apollo Developers <opensource@apollographql.com>"]
description = """
apollo-federation-types contains types used by plugins for the Rover CLI
"""
edition = "2021"
license = "Elastic-2.0"
name = "apollo-federation-types"
readme = "README.md"
repository = "https://github.com/apollographql/federation-rs/"
<<<<<<< HEAD
version = "0.12.0-dev.0"
=======
version = "0.13.1"
>>>>>>> 24135cbe

[features]
default = ["config", "build", "build_plugin"]

build = ["serde_json"]
build_plugin = ["serde_json"]
config = ["camino", "log", "thiserror", "serde_yaml", "url", "serde_with"]

[dependencies]
# config and build dependencies
serde = { version = "1", features = ["derive"] }

# config-only dependencies
<<<<<<< HEAD
camino = { version = "1", features = ["serde1"], optional = true }
log = { version = "0.4", optional = true }
semver = { version = "1", features = ["serde"] }
serde_with = { version = "1", optional = true }
serde_yaml = { version = "0.8", optional = true }
thiserror = { version = "1", optional = true }
url = { version = "2", features = ["serde"], optional = true }
=======
camino = {version = "1", features = ["serde1"], optional = true}
log = {version = "0.4", optional = true}
semver = {version = "1", features = ["serde"]}
serde_with = {version = "3", default-features = false, features = ["macros"], optional = true}
serde_yaml = {version = "0.8", optional = true}
thiserror = {version = "1", optional = true}
url = {version = "2", features = ["serde"], optional = true}
>>>>>>> 24135cbe

# build-only dependencies
serde_json = { version = "1", optional = true }

[dev-dependencies]
assert_fs = "1"
rstest = "0.21.0"
serde_json = "1"
serde_yaml = "0.8"<|MERGE_RESOLUTION|>--- conflicted
+++ resolved
@@ -8,11 +8,7 @@
 name = "apollo-federation-types"
 readme = "README.md"
 repository = "https://github.com/apollographql/federation-rs/"
-<<<<<<< HEAD
-version = "0.12.0-dev.0"
-=======
-version = "0.13.1"
->>>>>>> 24135cbe
+version = "0.14.0-dev.0"
 
 [features]
 default = ["config", "build", "build_plugin"]
@@ -26,23 +22,13 @@
 serde = { version = "1", features = ["derive"] }
 
 # config-only dependencies
-<<<<<<< HEAD
 camino = { version = "1", features = ["serde1"], optional = true }
 log = { version = "0.4", optional = true }
 semver = { version = "1", features = ["serde"] }
-serde_with = { version = "1", optional = true }
+serde_with = { version = "3", default-features = false, features = ["macros"], optional = true }
 serde_yaml = { version = "0.8", optional = true }
 thiserror = { version = "1", optional = true }
 url = { version = "2", features = ["serde"], optional = true }
-=======
-camino = {version = "1", features = ["serde1"], optional = true}
-log = {version = "0.4", optional = true}
-semver = {version = "1", features = ["serde"]}
-serde_with = {version = "3", default-features = false, features = ["macros"], optional = true}
-serde_yaml = {version = "0.8", optional = true}
-thiserror = {version = "1", optional = true}
-url = {version = "2", features = ["serde"], optional = true}
->>>>>>> 24135cbe
 
 # build-only dependencies
 serde_json = { version = "1", optional = true }
