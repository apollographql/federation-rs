[package]
name = "router-bridge"
<<<<<<< HEAD
version = "0.5.18-alpha.0+v2.7.2"
=======
version = "0.5.18+v2.7.2"
>>>>>>> f0cf1cf0
authors = ["Apollo <packages@apollographql.com>"]
edition = "2018"
description = "JavaScript bridge for the Apollo Router"
homepage = "https://www.apollographql.com/apollo-federation/"
documentation = "https://apollographql.com/docs/federation/"
repository = "https://github.com/apollographql/federation/"

license = "Elastic-2.0"
readme = "README.md"

include = [
    "bundled/**/*",
    "src/**/*",
    "benches/",
    "Cargo.toml",
    "build.rs",
    "LICENSE",
]

[dependencies]
anyhow = "1.0.79"
async-channel = "1.9.0"
deno_console = "0.115.0"
deno_core = "0.200.0"
deno_crypto = "0.129.0"
deno_url = "0.115.0"
deno_web = "0.146.0"
deno_webidl = "0.115.0"
rand = "0.8.5"
serde = { version = "1.0.195", features = ["derive"] }
serde_json = { version = "1.0.111", features = ["preserve_order"] }
thiserror = "1.0.56"
tokio = { version = "1.35.1", features = ["full"] }
tower = { version = "0.4.13", features = ["full"] }
tower-service = "0.3.2"
tracing = "0.1.33"

[dev-dependencies]
futures = "0.3.29"
insta = { version = "1.34.0", features = ["json"] }
pretty_assertions = "1.4.0"
tracing-test = "0.2.1"
criterion = { version = "0.4", features = ["async_tokio", "async_futures"] }

[build-dependencies]
deno_console = "0.115.0"
deno_core = "0.200.0"
deno_crypto = "0.129.0"
deno_url = "0.115.0"
deno_web = "0.146.0"
deno_webidl = "0.115.0"
which = "4.4.2"

[features]
# "fake" feature to disable V8 usage when building on docs.rs
# See ./build.rs
docs_rs = []

[package.metadata.docs.rs]
features = ["docs_rs"]

[[bench]]
name = "query_planning"
harness = false<|MERGE_RESOLUTION|>--- conflicted
+++ resolved
@@ -1,10 +1,6 @@
 [package]
 name = "router-bridge"
-<<<<<<< HEAD
-version = "0.5.18-alpha.0+v2.7.2"
-=======
 version = "0.5.18+v2.7.2"
->>>>>>> f0cf1cf0
 authors = ["Apollo <packages@apollographql.com>"]
 edition = "2018"
 description = "JavaScript bridge for the Apollo Router"
