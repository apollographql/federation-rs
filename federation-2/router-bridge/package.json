{
  "name": "@apollo/router-bridge",
  "private": true,
  "version": "2.4.2",
  "description": "Apollo Router JS Bridge Entrypoint",
  "scripts": {
    "build": "make-dir bundled js-dist && rm -f tsconfig.tsbuildinfo && tsc --build --verbose && node esbuild/bundler.js && cp js-dist/runtime.js js-dist/do_api_schema.js js-dist/do_introspect.js js-dist/plan_worker.js js-dist/test_logger_worker.js js-dist/test_get_random_values.js bundled/",
    "clean": "rm -rf ./node_modules ./js-dist ./bundled ./tsconfig.tsbuildinfo",
    "lint": "prettier --check ./esbuild/**/*.js ./js-src/**/*.ts ./js-src/**/*.js",
    "format": "prettier --write ./esbuild/**/*.js ./js-src/**/*.ts ./js-src/**/*.js"
  },
  "browser": {
    "util": "util",
    "url": "universal-url",
    "console": "console-polyfill",
    "path": "path-browserify"
  },
  "repository": {
    "type": "git",
    "url": "git+https://github.com/apollographql/federation.git",
    "directory": "router-bridge/"
  },
  "author": "Apollo <packages@apollographql.com>",
  "license": "Elastic-2.0",
  "engines": {
    "node": ">=12.13.0 <17.0",
    "npm": ">=7 <10"
  },
  "dependencies": {
    "@apollo/core-schema": "^0.3.0",
<<<<<<< HEAD
    "@apollo/federation-internals": "^2.4.1",
    "@apollo/query-planner": "^2.4.1",
    "@apollo/utils.usagereporting": "^2.0.0",
=======
    "@apollo/federation-internals": "^2.4.2",
    "@apollo/query-planner": "^2.4.2",
    "@apollo/utils.usagereporting": "^1.0.0",
>>>>>>> d9b3adea
    "apollo-reporting-protobuf": "^3.3.1",
    "graphql": "16.6.0"
  },
  "devDependencies": {
    "buffer": "^6.0.3",
    "console-polyfill": "^0.3.0",
    "esbuild": "^0.17.0",
    "make-dir-cli": "^3.0.0",
    "path-browserify": "^1.0.1",
    "prettier": "^2.5.1",
    "typescript": "^5.0.2",
    "universal-url": "^2.0.0",
    "util": "^0.12.4"
  },
  "volta": {
    "node": "16.19.1",
    "npm": "9.6.2"
  }
}<|MERGE_RESOLUTION|>--- conflicted
+++ resolved
@@ -28,15 +28,9 @@
   },
   "dependencies": {
     "@apollo/core-schema": "^0.3.0",
-<<<<<<< HEAD
-    "@apollo/federation-internals": "^2.4.1",
-    "@apollo/query-planner": "^2.4.1",
     "@apollo/utils.usagereporting": "^2.0.0",
-=======
     "@apollo/federation-internals": "^2.4.2",
     "@apollo/query-planner": "^2.4.2",
-    "@apollo/utils.usagereporting": "^1.0.0",
->>>>>>> d9b3adea
     "apollo-reporting-protobuf": "^3.3.1",
     "graphql": "16.6.0"
   },
