{
  "name": "@apollo/router-bridge",
  "private": true,
  "version": "2.2.2",
  "description": "Apollo Router JS Bridge Entrypoint",
  "scripts": {
    "build": "make-dir bundled js-dist && rm -f tsconfig.tsbuildinfo && tsc --build --verbose && node esbuild/bundler.js && cp js-dist/runtime.js js-dist/do_api_schema.js js-dist/do_introspect.js js-dist/plan_worker.js js-dist/test_logger_worker.js bundled/",
    "clean": "rm -rf ./node_modules ./js-dist ./bundled ./tsconfig.tsbuildinfo",
    "lint": "prettier --check ./esbuild/**/*.js ./js-src/**/*.ts ./js-src/**/*.js",
    "format": "prettier --write ./esbuild/**/*.js ./js-src/**/*.ts ./js-src/**/*.js"
  },
  "browser": {
    "util": "util",
    "url": "universal-url",
    "console": "console-polyfill",
    "path": "path-browserify"
  },
  "repository": {
    "type": "git",
    "url": "git+https://github.com/apollographql/federation.git",
    "directory": "router-bridge/"
  },
  "author": "Apollo <packages@apollographql.com>",
  "license": "Elastic-2.0",
  "engines": {
    "node": ">=12.13.0 <17.0",
    "npm": ">=7 <9"
  },
  "dependencies": {
    "@apollo/core-schema": "^0.3.0",
<<<<<<< HEAD
    "@apollo/federation-internals": "^2.3.0-beta.3",
    "@apollo/query-planner": "https://pkg.csb.dev/apollographql/federation/commit/1aec977a/@apollo/query-planner",
=======
    "@apollo/federation-internals": "^2.3.2",
    "@apollo/query-planner": "^2.3.2",
>>>>>>> 18307413
    "@apollo/utils.usagereporting": "^1.0.0",
    "apollo-reporting-protobuf": "^3.3.1",
    "fast-text-encoding": "1.0.3",
    "graphql": "16.5.0",
    "lodash.sortby": "^4.7.0",
    "whatwg-url": "11.0.0"
  },
  "devDependencies": {
    "@types/lodash.sortby": "^4.7.7",
    "buffer": "^6.0.3",
    "console-polyfill": "^0.3.0",
    "esbuild": "^0.14.20",
    "make-dir-cli": "^3.0.0",
    "path-browserify": "^1.0.1",
    "prettier": "^2.5.1",
    "typescript": "^4.5.5",
    "universal-url": "^2.0.0",
    "util": "^0.12.4"
  },
  "volta": {
    "node": "16.13.2",
    "npm": "8.3.1"
  }
}<|MERGE_RESOLUTION|>--- conflicted
+++ resolved
@@ -28,13 +28,8 @@
   },
   "dependencies": {
     "@apollo/core-schema": "^0.3.0",
-<<<<<<< HEAD
-    "@apollo/federation-internals": "^2.3.0-beta.3",
-    "@apollo/query-planner": "https://pkg.csb.dev/apollographql/federation/commit/1aec977a/@apollo/query-planner",
-=======
     "@apollo/federation-internals": "^2.3.2",
     "@apollo/query-planner": "^2.3.2",
->>>>>>> 18307413
     "@apollo/utils.usagereporting": "^1.0.0",
     "apollo-reporting-protobuf": "^3.3.1",
     "fast-text-encoding": "1.0.3",
