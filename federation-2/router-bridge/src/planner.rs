/*!
 * Instantiate a QueryPlanner from a schema, and perform query planning
*/
use std::collections::HashMap;
use std::fmt::Debug;
use std::fmt::Display;
use std::fmt::Formatter;
use std::marker::PhantomData;
use std::sync::Arc;

use serde::de::DeserializeOwned;
use serde::Deserialize;
use serde::Serialize;
use thiserror::Error;

use crate::introspect::IntrospectionResponse;
use crate::worker::JsWorker;

// ------------------------------------

#[derive(Debug, Serialize)]
#[serde(rename_all = "camelCase")]
/// Options for the query plan
pub struct QueryPlanOptions {
    /// Use auto fragmentation
    pub auto_fragmentization: bool,
}

/// Default options for query planning
impl Default for QueryPlanOptions {
    /// Default query plan options
    fn default() -> Self {
        Self {
            auto_fragmentization: false,
        }
    }
}

#[derive(Debug, Serialize)]
#[serde(rename_all = "camelCase")]
/// This is the context which provides
/// all the information to plan a query against a schema
pub struct OperationalContext {
    /// The graphQL schema
    pub schema: String,
    /// The graphQL query
    pub query: String,
    /// The operation name
    pub operation_name: String,
}

/// An error which occurred during JavaScript planning.
///
/// The shape of this error is meant to mimic that of the error created within
/// JavaScript, which is a [`GraphQLError`] from the [`graphql-js`] library.
///
/// [`graphql-js`]: https://npm.im/graphql
/// [`GraphQLError`]: https://github.com/graphql/graphql-js/blob/3869211/src/error/GraphQLError.js#L18-L75
#[derive(Debug, Error, Serialize, Deserialize, PartialEq, Eq, Clone)]
#[serde(rename_all = "camelCase")]
pub struct PlanError {
    /// A human-readable description of the error that prevented planning.
    pub message: Option<String>,
    /// [`PlanErrorExtensions`]
    #[serde(deserialize_with = "none_only_if_value_is_null_or_empty_object")]
    pub extensions: Option<PlanErrorExtensions>,
    /// True if the error came from GraphQL validation. The router can use this to compare
    /// results between JS and Rust validation implementations.
    #[serde(skip_serializing, default)]
    pub validation_error: bool,
}

/// `none_only_if_value_is_null_or_empty_object`
///
/// This function returns Ok(Some(T)) if a T can be deserialized,
///
/// Ok(None) if data contains Null or an empty object,
/// And fails otherwise, including if the key is missing.
fn none_only_if_value_is_null_or_empty_object<'de, D, T>(data: D) -> Result<Option<T>, D::Error>
where
    D: serde::de::Deserializer<'de>,
    T: serde::Deserialize<'de>,
{
    #[derive(Deserialize)]
    #[serde(untagged)]
    enum OptionOrValue<T> {
        Opt(Option<T>),
        Val(serde_json::value::Value),
    }

    let as_option_or_value: Result<OptionOrValue<T>, D::Error> =
        serde::Deserialize::deserialize(data);

    match as_option_or_value {
        Ok(OptionOrValue::Opt(t)) => Ok(t),
        Ok(OptionOrValue::Val(obj)) => {
            if let serde_json::value::Value::Object(o) = &obj {
                if o.is_empty() {
                    return Ok(None);
                }
            }

            Err(serde::de::Error::custom(format!(
                "invalid neither null nor empty object: found {obj:?}"
            )))
        }
        Err(e) => Err(e),
    }
}

impl Display for PlanError {
    fn fmt(&self, f: &mut std::fmt::Formatter<'_>) -> std::fmt::Result {
        if let Some(msg) = &self.message {
            f.write_fmt(format_args!("{code}: {msg}", code = self.code(), msg = msg))
        } else {
            f.write_str(self.code())
        }
    }
}

#[derive(Debug, Serialize, Deserialize, PartialEq, Eq, Clone)]
/// Error codes
pub struct PlanErrorExtensions {
    /// The error code
    pub code: String,
    #[serde(skip_serializing_if = "Option::is_none")]
    /// The stacktrace if we have one
    pub exception: Option<ExtensionsException>,
}

#[derive(Debug, Serialize, Deserialize, PartialEq, Eq, Clone)]
/// stacktrace in error extensions
pub struct ExtensionsException {
    /// The stacktrace generated in JavaScript
    pub stacktrace: String,
}

/// An error that was received during planning within JavaScript.
impl PlanError {
    /// Retrieve the error code from an error received during planning.
    pub fn code(&self) -> &str {
        match self.extensions {
            Some(ref ext) => &ext.code,
            None => "UNKNOWN",
        }
    }
}

// ------------------------------------

#[derive(Deserialize, Debug)]
/// The result of a router bridge invocation
pub struct BridgeSetupResult<T> {
    /// The data if setup happened successfully
    pub data: Option<T>,
    /// The errors if the query failed
    pub errors: Option<Vec<PlannerError>>,
}

#[derive(Serialize, Deserialize, Debug, PartialEq, Eq, Clone)]
#[serde(rename_all = "camelCase")]
/// The error location
pub struct Location {
    /// The line number
    pub line: u32,
    /// The column number
    pub column: u32,
}

#[derive(Serialize, Deserialize, Debug, PartialEq, Eq, Clone)]
#[serde(untagged)]
/// This contains the set of all errors that can be thrown from deno
pub enum PlannerError {
    /// The deno GraphQLError counterpart
    WorkerGraphQLError(WorkerGraphQLError),
    /// The deno Error counterpart
    WorkerError(WorkerError),
}

impl PlannerError {
    /// Return true if the error was a GraphQL validation error.
    pub fn is_validation_error(&self) -> bool {
        let PlannerError::WorkerGraphQLError(err) = self else {
            return false;
        };
        err.validation_error
    }
}

impl From<WorkerGraphQLError> for PlannerError {
    fn from(e: WorkerGraphQLError) -> Self {
        Self::WorkerGraphQLError(e)
    }
}

impl From<WorkerError> for PlannerError {
    fn from(e: WorkerError) -> Self {
        Self::WorkerError(e)
    }
}

impl std::fmt::Display for PlannerError {
    fn fmt(&self, f: &mut Formatter<'_>) -> std::fmt::Result {
        match self {
            Self::WorkerGraphQLError(graphql_error) => {
                write!(f, "{graphql_error}")
            }
            Self::WorkerError(error) => {
                write!(f, "{error}")
            }
        }
    }
}

/// WorkerError represents the non GraphQLErrors the deno worker can throw.
/// We try to get as much data out of them.
#[derive(Serialize, Deserialize, Debug, PartialEq, Eq, Clone)]
pub struct WorkerError {
    /// The error message
    pub message: Option<String>,
    /// The error kind
    pub name: Option<String>,
    /// A stacktrace if applicable
    pub stack: Option<String>,
    /// [`PlanErrorExtensions`]
    pub extensions: Option<PlanErrorExtensions>,
    /// If an error can be associated to a particular point in the requested
    /// GraphQL document, it should contain a list of locations.
    #[serde(default)]
    pub locations: Vec<Location>,
}

impl std::fmt::Display for WorkerError {
    fn fmt(&self, f: &mut Formatter<'_>) -> std::fmt::Result {
        write!(
            f,
            "{}",
            self.message
                .clone()
                .unwrap_or_else(|| "unknown error".to_string())
        )
    }
}

/// WorkerGraphQLError represents the GraphQLErrors the deno worker can throw.
/// We try to get as much data out of them.
/// While they mostly represent GraphQLErrors, they sometimes don't.
/// See [`WorkerError`]
#[derive(Serialize, Deserialize, Debug, PartialEq, Eq, Clone)]
#[serde(rename_all = "camelCase")]
pub struct WorkerGraphQLError {
    /// The error kind
    pub name: String,
    /// A short, human-readable summary of the problem that **SHOULD NOT** change
    /// from occurrence to occurrence of the problem, except for purposes of
    /// localization.
    pub message: String,
    /// If an error can be associated to a particular point in the requested
    /// GraphQL document, it should contain a list of locations.
    #[serde(default)]
    pub locations: Vec<Location>,
    /// [`PlanErrorExtensions`]
    pub extensions: Option<PlanErrorExtensions>,
    /// The original error thrown from a field resolver during execution.
    pub original_error: Option<Box<WorkerError>>,
    /// The reasons why the error was triggered (useful for schema checks)
    #[serde(default)]
    pub causes: Vec<Box<WorkerError>>,
    /// Set if the error was thrown by GraphQL spec validation.
    #[serde(default, skip_serializing)]
    pub validation_error: bool,
}

impl std::fmt::Display for WorkerGraphQLError {
    fn fmt(&self, f: &mut Formatter<'_>) -> std::fmt::Result {
        write!(
            f,
            "{}\ncaused by\n{}",
            self.message,
            self.causes
                .iter()
                .map(std::string::ToString::to_string)
                .collect::<Vec<_>>()
                .join("\n")
        )
    }
}

#[derive(Deserialize, Serialize, Debug, PartialEq, Eq, Clone)]
#[serde(rename_all = "camelCase")]
/// A list of fields that will be resolved
/// for a given type
pub struct ReferencedFieldsForType {
    /// names of the fields queried
    #[serde(default)]
    pub field_names: Vec<String>,
    /// whether the field is an interface
    #[serde(default)]
    pub is_interface: bool,
}

#[derive(Deserialize, Serialize, Debug, PartialEq, Eq, Clone)]
#[serde(rename_all = "camelCase")]
/// UsageReporting fields, that will be used
/// to send stats to uplink/studio
pub struct UsageReporting {
    /// The `stats_report_key` is a unique identifier derived from schema and query.
    /// Metric data  sent to Studio must be aggregated
    /// via grouped key of (`client_name`, `client_version`, `stats_report_key`).
    pub stats_report_key: String,
    /// a list of all types and fields referenced in the query
    #[serde(default)]
    pub referenced_fields_by_type: HashMap<String, ReferencedFieldsForType>,
}

#[derive(Deserialize, Debug)]
#[serde(rename_all = "camelCase")]
/// The result of a router bridge plan_worker invocation
pub struct PlanResult<T> {
    /// The data if the query was successfully run
    pub data: Option<T>,
    /// Usage reporting related data such as the
    /// operation signature and referenced fields
    pub usage_reporting: UsageReporting,
    /// The errors if the query failed
    pub errors: Option<Vec<PlanError>>,
}

/// The payload if the plan_worker invocation succeeded
#[derive(Debug)]
pub struct PlanSuccess<T> {
    /// The payload you're looking for
    pub data: T,
    /// Usage reporting related data such as the
    /// operation signature and referenced fields
    pub usage_reporting: UsageReporting,
}

#[derive(Deserialize, Debug)]
#[serde(rename_all = "camelCase")]
/// The result of a router bridge API schema invocation
pub struct ApiSchema {
    /// The data if the query was successfully run
    pub schema: String,
}

/// The payload if the plan_worker invocation failed
#[derive(Debug, Clone)]
pub struct PlanErrors {
    /// The errors the plan_worker invocation failed with
    pub errors: Arc<Vec<PlanError>>,
    /// Usage reporting related data such as the
    /// operation signature and referenced fields
    pub usage_reporting: UsageReporting,
}

impl std::fmt::Display for PlanErrors {
    fn fmt(&self, f: &mut std::fmt::Formatter<'_>) -> std::fmt::Result {
        f.write_fmt(format_args!(
            "query validation errors: {}",
            self.errors
                .iter()
                .map(|e| e
                    .message
                    .clone()
                    .unwrap_or_else(|| "UNKNWON ERROR".to_string()))
                .collect::<Vec<String>>()
                .join(", ")
        ))
    }
}

impl<T> PlanResult<T>
where
    T: DeserializeOwned + Send + Debug + 'static,
{
    /// Turn a BridgeResult into an actual Result
    pub fn into_result(self) -> Result<PlanSuccess<T>, PlanErrors> {
        let usage_reporting = self.usage_reporting;
        if let Some(data) = self.data {
            Ok(PlanSuccess {
                data,
                usage_reporting,
            })
        } else {
            let errors = Arc::new(self.errors.unwrap_or_else(|| {
                vec![PlanError {
                    message: Some("an unknown error occured".to_string()),
                    extensions: None,
                    validation_error: false,
                }]
            }));
            Err(PlanErrors {
                errors,
                usage_reporting,
            })
        }
    }
}

/// A Deno worker backed query Planner.

pub struct Planner<T>
where
    T: DeserializeOwned + Send + Debug + 'static,
{
    worker: Arc<JsWorker>,
    schema_id: u64,
    t: PhantomData<T>,
}

impl<T> Debug for Planner<T>
where
    T: DeserializeOwned + Send + Debug + 'static,
{
    fn fmt(&self, f: &mut Formatter<'_>) -> std::fmt::Result {
        f.debug_struct("Planner")
            .field("schema_id", &self.schema_id)
            .finish()
    }
}

impl<T> Planner<T>
where
    T: DeserializeOwned + Send + Debug + 'static,
{
    /// Instantiate a `Planner` from a schema string
    pub async fn new(
        schema: String,
        config: QueryPlannerConfig,
    ) -> Result<Self, Vec<PlannerError>> {
        let schema_id: u64 = rand::random();
        let worker = JsWorker::new(include_str!("../bundled/plan_worker.js"));
        let worker_is_set_up = worker
            .request::<PlanCmd, BridgeSetupResult<serde_json::Value>>(PlanCmd::UpdateSchema {
                schema,
                config,
                schema_id,
            })
            .await
            .map_err(|e| {
                vec![WorkerError {
                    name: Some("planner setup error".to_string()),
                    message: Some(e.to_string()),
                    stack: None,
                    extensions: None,
                    locations: Default::default(),
                }
                .into()]
            });

        // Both cases below the mean schema update failed.
        // We need to pay attention here.
        // returning early will drop the worker, which will join the jsruntime thread.
        // however the event loop will run for ever. We need to let the worker know it needs to exit,
        // before we drop the worker
        match worker_is_set_up {
            Err(setup_error) => {
                let _ = worker
                    .request::<PlanCmd, serde_json::Value>(PlanCmd::Exit { schema_id })
                    .await;
                return Err(setup_error);
            }
            Ok(setup) => {
                if let Some(error) = setup.errors {
                    let _ = worker.send(None, PlanCmd::Exit { schema_id }).await;
                    return Err(error);
                }
            }
        }

        let worker = Arc::new(worker);

        Ok(Self {
            worker,
            schema_id,
            t: PhantomData,
        })
    }

    /// Update `Planner` from a schema string
    pub async fn update(
        &self,
        schema: String,
        config: QueryPlannerConfig,
    ) -> Result<Self, Vec<PlannerError>> {
        let schema_id: u64 = rand::random();

        let worker_is_set_up = self
            .worker
            .request::<PlanCmd, BridgeSetupResult<serde_json::Value>>(PlanCmd::UpdateSchema {
                schema,
                config,
                schema_id,
            })
            .await
            .map_err(|e| {
                vec![WorkerError {
                    name: Some("planner setup error".to_string()),
                    message: Some(e.to_string()),
                    stack: None,
                    extensions: None,
                    locations: Default::default(),
                }
                .into()]
            });

        // If the update failed, we keep the existing schema in place
        match worker_is_set_up {
            Err(setup_error) => {
                return Err(setup_error);
            }
            Ok(setup) => {
                if let Some(error) = setup.errors {
                    return Err(error);
                }
            }
        }

        Ok(Self {
            worker: self.worker.clone(),
            schema_id,
            t: PhantomData,
        })
    }

    /// Plan a query against an instantiated query planner
    pub async fn plan(
        &self,
        query: String,
        operation_name: Option<String>,
        options: PlanOptions,
    ) -> Result<PlanResult<T>, crate::error::Error> {
        self.worker
            .request(PlanCmd::Plan {
                query,
                operation_name,
                schema_id: self.schema_id,
                options,
            })
            .await
    }

    /// Generate the API schema from the current schema
    pub async fn api_schema(&self) -> Result<ApiSchema, crate::error::Error> {
        self.worker
            .request(PlanCmd::ApiSchema {
                schema_id: self.schema_id,
            })
            .await
    }

    /// Generate the introspection response for this query
    pub async fn introspect(
        &self,
        query: String,
    ) -> Result<IntrospectionResponse, crate::error::Error> {
        self.worker
            .request(PlanCmd::Introspect {
                query,
                schema_id: self.schema_id,
            })
            .await
    }

    /// Get the operation signature for a query
    pub async fn operation_signature(
        &self,
        query: String,
        operation_name: Option<String>,
    ) -> Result<String, crate::error::Error> {
        self.worker
            .request(PlanCmd::Signature {
                query,
                operation_name,
                schema_id: self.schema_id,
            })
            .await
    }

    /// Extract the subgraph schemas from the supergraph schema
    pub async fn subgraphs(&self) -> Result<HashMap<String, String>, crate::error::Error> {
        self.worker
            .request(PlanCmd::Subgraphs {
                schema_id: self.schema_id,
            })
            .await
    }
}

impl<T> Drop for Planner<T>
where
    T: DeserializeOwned + Send + Debug + 'static,
{
    fn drop(&mut self) {
        // Send a PlanCmd::Exit signal
        let worker_clone = self.worker.clone();
        let schema_id = self.schema_id;
        let _ = std::thread::spawn(move || {
            let runtime = tokio::runtime::Builder::new_current_thread()
                .build()
                .unwrap();

            let _ = runtime.block_on(async move {
                worker_clone.send(None, PlanCmd::Exit { schema_id }).await
            });
        })
        .join();
    }
}

/// Options for planning a query
#[derive(Serialize, Deserialize, Debug, Clone, PartialEq, Eq, Hash, Default)]
#[serde(rename_all = "camelCase")]
pub struct PlanOptions {
    /// Which labels to override during query planning
    pub override_conditions: Vec<String>,
    /// Enables type conditioned fetching.
    /// This flag is a workaround, which may yield significant
    /// performance degradation when computing query plans,
    /// and increase query plan size.
    ///
    /// If you aren't aware of this flag, you probably don't need it.
    /// Defaults to false.
    pub type_conditioned_fetching: bool,
}

#[derive(Serialize, Debug, Clone, PartialEq, Eq, Hash)]
#[serde(tag = "kind")]
enum PlanCmd {
    #[serde(rename_all = "camelCase")]
    UpdateSchema {
        schema: String,
        config: QueryPlannerConfig,
        schema_id: u64,
    },
    #[serde(rename_all = "camelCase")]
    Plan {
        query: String,
        operation_name: Option<String>,
        schema_id: u64,
        options: PlanOptions,
    },
    #[serde(rename_all = "camelCase")]
    ApiSchema { schema_id: u64 },
    #[serde(rename_all = "camelCase")]
    Introspect { query: String, schema_id: u64 },
    #[serde(rename_all = "camelCase")]
    Signature {
        query: String,
        operation_name: Option<String>,
        schema_id: u64,
    },
    #[serde(rename_all = "camelCase")]
    Subgraphs { schema_id: u64 },
    #[serde(rename_all = "camelCase")]
    Exit { schema_id: u64 },
}
#[derive(Serialize, Debug, Clone, PartialEq, Eq, Hash)]
#[serde(rename_all = "camelCase")]
/// Query planner configuration
pub struct QueryPlannerConfig {
    //exposeDocumentNodeInFetchNode?: boolean;

    // Side-note: implemented as an object instead of single boolean because we expect to add more to this soon
    // enough. In particular, once defer-passthrough to subgraphs is implemented, the idea would be to add a
    // new `passthroughSubgraphs` option that is the list of subgraph to which we can pass-through some @defer
    // (and it would be empty by default). Similarly, once we support @stream, grouping the options here will
    // make sense too.
    /// Option for `@defer` directive support
    pub incremental_delivery: Option<IncrementalDeliverySupport>,
    /// Whether to validate GraphQL schema and query text
    pub graphql_validation: bool,
    /// Whether the query planner should try to reused the named fragments of the planned query in subgraph fetches.
    ///
    /// This is often a good idea as it can prevent very large subgraph queries in some cases (named fragments can
    /// make some relatively small queries (using said fragments) expand to a very large query if all the spreads
    /// are inline). However, due to architecture of the query planner, this optimization is done as an additional
    /// pass on the subgraph queries of the generated plan and can thus increase the latency of building a plan.
    /// As long as query plans are sufficiently cached, this should not be a problem, which is why this option is
    /// enabled by default, but if the distribution of inbound queries prevents efficient caching of query plans,
    /// this may become an undesirable trade-off and can be disabled in that case.
    ///
    /// Defaults to `true` in the JS query planner. Defaults to `None` here in order to defer to the JS query
    /// planner's default.
    pub reuse_query_fragments: Option<bool>,

    /// If enabled, the query planner will extract inline fragments into
    /// fragment definitions before sending queries to subgraphs. This can
    /// significantly reduce the size of the query sent to subgraphs, but may
    /// increase the time it takes to plan the query.
    pub generate_query_fragments: Option<bool>,

    /// A sub-set of configurations that are meant for debugging or testing. All the configurations in this
    /// sub-set are provided without guarantees of stability (they may be dangerous) or continued support (they
    /// may be removed without warning).
    pub debug: Option<QueryPlannerDebugConfig>,

    /// If enabled, the query planner will extract inline fragments into fragment
    /// definitions before sending queries to subgraphs. This can significantly
    /// reduce the size of the query sent to subgraphs, but may increase the time
    /// it takes to plan the query.
    pub generate_query_fragments: Option<bool>,
}

impl Default for QueryPlannerConfig {
    fn default() -> Self {
        Self {
            incremental_delivery: Some(IncrementalDeliverySupport {
                enable_defer: Some(false),
            }),
            graphql_validation: true,
            reuse_query_fragments: None,
            generate_query_fragments: None,
            debug: Default::default(),
            generate_query_fragments: Default::default(),
        }
    }
}

#[derive(Serialize, Debug, Clone, PartialEq, Eq, Hash)]
#[serde(rename_all = "camelCase")]
/// Option for `@defer` directive support
pub struct IncrementalDeliverySupport {
    /// Enables @defer support by the query planner.
    ///
    /// If set, then the query plan for queries having some @defer will contains some `DeferNode` (see `QueryPlan.ts`).
    ///
    /// Defaults to false (meaning that the @defer are ignored).
    #[serde(default)]
    pub enable_defer: Option<bool>,
}

#[derive(Serialize, Debug, Clone, Default, PartialEq, Eq, Hash)]
#[serde(rename_all = "camelCase")]
/// Query planner debug configuration
pub struct QueryPlannerDebugConfig {
    /// If used and the supergraph is built from a single subgraph, then user queries do not go through the
    /// normal query planning and instead a fetch to the one subgraph is built directly from the input query.
    pub bypass_planner_for_single_subgraph: Option<bool>,

    /// Query planning is an exploratory process. Depending on the specificities and feature used by
    /// subgraphs, there could exist may different theoretical valid (if not always efficient) plans
    /// for a given query, and at a high level, the query planner generates those possible choices,
    /// evaluate them, and return the best one. In some complex cases however, the number of
    /// theoretically possible plans can be very large, and to keep query planning time acceptable,
    /// the query planner cap the maximum number of plans it evaluates. This config allows to configure
    /// that cap. Note if planning a query hits that cap, then the planner will still always return a
    /// "correct" plan, but it may not return _the_ optimal one, so this config can be considered a
    /// trade-off between the worst-time for query planning computation processing, and the risk of
    /// having non-optimal query plans (impacting query runtimes).
    ///
    /// This value currently defaults to 10 000, but this default is considered an implementation
    /// detail and is subject to change. We do not recommend setting this value unless it is to
    /// debug a specific issue (with unexpectedly slow query planning for instance). Remember that
    /// setting this value too low can negatively affect query runtime (due to the use of sub-optimal
    /// query plans).
    pub max_evaluated_plans: Option<u32>,

    /// Before creating query plans, for each path of fields in the query we compute all the
    /// possible options to traverse that path via the subgraphs. Multiple options can arise because
    /// fields in the path can be provided by multiple subgraphs, and abstract types (i.e. unions
    /// and interfaces) returned by fields sometimes require the query planner to traverse through
    /// each constituent object type. The number of options generated in this computation can grow
    /// large if the schema or query are sufficiently complex, and that will increase the time spent
    /// planning.
    ///
    /// This config allows specifying a per-path limit to the number of options considered. If any
    /// path's options exceeds this limit, query planning will abort and the operation will fail.
    ///
    /// The default value is None, which specifies no limit.
    pub paths_limit: Option<u32>,
}
#[cfg(test)]
mod tests {
    use futures::stream::StreamExt;
    use futures::stream::{self};

    use std::collections::BTreeMap;

    use super::*;

    const QUERY: &str = include_str!("testdata/query.graphql");
    const QUERY2: &str = include_str!("testdata/query2.graphql");
    const MULTIPLE_QUERIES: &str = include_str!("testdata/query_with_multiple_operations.graphql");
    const NO_OPERATION: &str = include_str!("testdata/no_operation.graphql");
    const QUERY_REUSE_QUERY_FRAGMENTS: &str =
        include_str!("testdata/query_reuse_query_fragments.graphql");
    const QUERY_GENERATE_QUERY_FRAGMENTS: &str =
        include_str!("testdata/query_generate_query_fragments.graphql");

    const MULTIPLE_ANONYMOUS_QUERIES: &str =
        include_str!("testdata/query_with_multiple_anonymous_operations.graphql");
    const NAMED_QUERY: &str = include_str!("testdata/named_query.graphql");
    const SCHEMA: &str = include_str!("testdata/schema.graphql");
    const SCHEMA_WITHOUT_REVIEW_BODY: &str =
        include_str!("testdata/schema_without_review_body.graphql");
    const SCHEMA_REUSE_QUERY_FRAGMENTS: &str =
        include_str!("testdata/schema_reuse_query_fragments.graphql");
    const SCHEMA_GENERATE_QUERY_FRAGMENTS: &str =
        include_str!("testdata/schema_generate_query_fragments.graphql");
    const CORE_IN_V0_1: &str = include_str!("testdata/core_in_v0.1.graphql");
    const UNSUPPORTED_FEATURE: &str = include_str!("testdata/unsupported_feature.graphql");
    const UNSUPPORTED_FEATURE_FOR_EXECUTION: &str =
        include_str!("testdata/unsupported_feature_for_execution.graphql");
    const UNSUPPORTED_FEATURE_FOR_SECURITY: &str =
        include_str!("testdata/unsupported_feature_for_security.graphql");
    const PROGRESSIVE_OVERRIDE: &str = include_str!("testdata/progressive_override.graphql");

    #[tokio::test]
    async fn anonymous_query_works() {
        let planner =
            Planner::<serde_json::Value>::new(SCHEMA.to_string(), QueryPlannerConfig::default())
                .await
                .unwrap();

        let payload = planner
            .plan(QUERY.to_string(), None, PlanOptions::default())
            .await
            .unwrap()
            .into_result()
            .unwrap();
        insta::assert_snapshot!(serde_json::to_string_pretty(&payload.data).unwrap());
        insta::with_settings!({sort_maps => true}, {
            insta::assert_json_snapshot!(payload.usage_reporting);
        });
    }

    // This test runs the same query twice, but provides an override label on
    // the first run. The resulting snapshots should show the difference in the
    // query plans.
    #[tokio::test]
    async fn progressive_override() {
        let query = "{ t { a } }";
        let planner = Planner::<serde_json::Value>::new(
            PROGRESSIVE_OVERRIDE.to_string(),
            QueryPlannerConfig::default(),
        )
        .await
        .unwrap();

        let payload1 = planner
            .plan(
                query.to_string(),
                None,
                PlanOptions {
                    override_conditions: vec!["foo".to_string()],
                    ..Default::default()
                },
            )
            .await
            .unwrap()
            .into_result()
            .unwrap();
        insta::assert_snapshot!(serde_json::to_string_pretty(&payload1.data).unwrap());

        let payload2 = planner
            .plan(query.to_string(), None, PlanOptions::default())
            .await
            .unwrap()
            .into_result()
            .unwrap();
        insta::assert_snapshot!(serde_json::to_string_pretty(&payload2.data).unwrap());
    }

    #[tokio::test]
    async fn named_query_works() {
        let planner =
            Planner::<serde_json::Value>::new(SCHEMA.to_string(), QueryPlannerConfig::default())
                .await
                .unwrap();

        let payload = planner
            .plan(NAMED_QUERY.to_string(), None, PlanOptions::default())
            .await
            .unwrap()
            .into_result()
            .unwrap();
        insta::assert_snapshot!(serde_json::to_string_pretty(&payload.data).unwrap());
        insta::with_settings!({sort_maps => true}, {
            insta::assert_json_snapshot!(payload.usage_reporting);
        });
    }

    #[tokio::test]
    async fn named_query_with_several_choices_works() {
        let planner =
            Planner::<serde_json::Value>::new(SCHEMA.to_string(), QueryPlannerConfig::default())
                .await
                .unwrap();

        let payload = planner
            .plan(
                MULTIPLE_QUERIES.to_string(),
                Some("MyFirstName".to_string()),
                PlanOptions::default(),
            )
            .await
            .unwrap()
            .into_result()
            .unwrap();
        insta::assert_snapshot!(serde_json::to_string_pretty(&payload.data).unwrap());
        insta::with_settings!({sort_maps => true}, {
            insta::assert_json_snapshot!(payload.usage_reporting);
        });
    }

    #[tokio::test]
    async fn named_query_with_operation_name_works() {
        let planner =
            Planner::<serde_json::Value>::new(SCHEMA.to_string(), QueryPlannerConfig::default())
                .await
                .unwrap();

        let payload = planner
            .plan(
                NAMED_QUERY.to_string(),
                Some("MyFirstAndLastName".to_string()),
                PlanOptions::default(),
            )
            .await
            .unwrap()
            .into_result()
            .unwrap();
        insta::assert_snapshot!(serde_json::to_string_pretty(&payload.data).unwrap());
    }

    #[tokio::test]
    async fn reuse_query_fragments_defaults_to_true() {
        let planner = Planner::<serde_json::Value>::new(
            SCHEMA_REUSE_QUERY_FRAGMENTS.to_string(),
            QueryPlannerConfig::default(),
        )
        .await
        .unwrap();

        let payload = planner
            .plan(
                QUERY_REUSE_QUERY_FRAGMENTS.to_string(),
                None,
                PlanOptions::default(),
            )
            .await
            .unwrap()
            .into_result()
            .unwrap();
        insta::assert_snapshot!(serde_json::to_string_pretty(&payload.data).unwrap());
    }

    #[tokio::test]
    async fn reuse_query_fragments_explicit_true() {
        let planner = Planner::<serde_json::Value>::new(
            SCHEMA_REUSE_QUERY_FRAGMENTS.to_string(),
            QueryPlannerConfig {
                generate_query_fragments: Default::default(),
                reuse_query_fragments: Some(true),
                ..Default::default()
            },
        )
        .await
        .unwrap();

        let payload = planner
            .plan(
                QUERY_REUSE_QUERY_FRAGMENTS.to_string(),
                None,
                PlanOptions::default(),
            )
            .await
            .unwrap()
            .into_result()
            .unwrap();
        insta::assert_snapshot!(serde_json::to_string_pretty(&payload.data).unwrap());
    }

    #[tokio::test]
    async fn reuse_query_fragments_false() {
        let planner = Planner::<serde_json::Value>::new(
            SCHEMA_REUSE_QUERY_FRAGMENTS.to_string(),
            QueryPlannerConfig {
                generate_query_fragments: Default::default(),
                reuse_query_fragments: Some(false),
                ..Default::default()
            },
        )
        .await
        .unwrap();

        let payload = planner
            .plan(
                QUERY_REUSE_QUERY_FRAGMENTS.to_string(),
                None,
                PlanOptions::default(),
            )
            .await
            .unwrap()
            .into_result()
            .unwrap();
        insta::assert_snapshot!(serde_json::to_string_pretty(&payload.data).unwrap());
    }

    #[tokio::test]
<<<<<<< HEAD
=======
    async fn generate_query_fragments_defaults_to_false() {
        let planner = Planner::<serde_json::Value>::new(
            SCHEMA_GENERATE_QUERY_FRAGMENTS.to_string(),
            QueryPlannerConfig::default(),
        )
        .await
        .unwrap();

        let payload = planner
            .plan(
                QUERY_GENERATE_QUERY_FRAGMENTS.to_string(),
                None,
                PlanOptions::default(),
            )
            .await
            .unwrap()
            .into_result()
            .unwrap();
        insta::assert_snapshot!(serde_json::to_string_pretty(&payload.data).unwrap());
    }

    #[tokio::test]
    async fn generate_query_fragments_explicit_false() {
        let planner = Planner::<serde_json::Value>::new(
            SCHEMA_GENERATE_QUERY_FRAGMENTS.to_string(),
            QueryPlannerConfig {
                generate_query_fragments: Some(false),
                ..Default::default()
            },
        )
        .await
        .unwrap();

        let payload = planner
            .plan(
                QUERY_GENERATE_QUERY_FRAGMENTS.to_string(),
                None,
                PlanOptions::default(),
            )
            .await
            .unwrap()
            .into_result()
            .unwrap();
        insta::assert_snapshot!(serde_json::to_string_pretty(&payload.data).unwrap());
    }

    #[tokio::test]
>>>>>>> f1418599
    async fn generate_query_fragments_true() {
        let planner = Planner::<serde_json::Value>::new(
            SCHEMA_GENERATE_QUERY_FRAGMENTS.to_string(),
            QueryPlannerConfig {
                generate_query_fragments: Some(true),
<<<<<<< HEAD
                reuse_query_fragments: Default::default(),
=======
>>>>>>> f1418599
                ..Default::default()
            },
        )
        .await
        .unwrap();

        let payload = planner
            .plan(
<<<<<<< HEAD
                "query {
                    t {
                      ... on A {
                        x
                        y
                      }
                      ... on B {
                        z
                      }
                    }
                  }"
                .to_string(),
=======
                QUERY_GENERATE_QUERY_FRAGMENTS.to_string(),
>>>>>>> f1418599
                None,
                PlanOptions::default(),
            )
            .await
            .unwrap()
            .into_result()
            .unwrap();
        insta::assert_snapshot!(serde_json::to_string_pretty(&payload.data).unwrap());
    }

    #[tokio::test]
    async fn parse_errors_return_the_right_usage_reporting_data() {
        let planner =
            Planner::<serde_json::Value>::new(SCHEMA.to_string(), QueryPlannerConfig::default())
                .await
                .unwrap();

        let payload = planner
            .plan(
                "this query will definitely not parse".to_string(),
                None,
                PlanOptions::default(),
            )
            .await
            .unwrap()
            .into_result()
            .unwrap_err();

        assert_eq!(
            "Syntax Error: Unexpected Name \"this\".",
            payload.errors[0].message.as_ref().unwrap()
        );
        assert_eq!(
            "## GraphQLParseFailure\n",
            payload.usage_reporting.stats_report_key
        );
    }

    #[tokio::test]
    async fn validation_errors_return_the_right_usage_reporting_data() {
        let planner =
            Planner::<serde_json::Value>::new(SCHEMA.to_string(), QueryPlannerConfig::default())
                .await
                .unwrap();

        let payload = planner
            .plan(
                // These two fragments will spread themselves into a cycle, which is invalid per NoFragmentCyclesRule.
                "\
            fragment thatUserFragment1 on User {
                id
                ...thatUserFragment2
            }
            fragment thatUserFragment2 on User {
                id
                ...thatUserFragment1
            }
            query { me { id ...thatUserFragment1 } }"
                    .to_string(),
                None,
                PlanOptions::default(),
            )
            .await
            .unwrap()
            .into_result()
            .unwrap_err();

        assert_eq!(
            "Cannot spread fragment \"thatUserFragment1\" within itself via \"thatUserFragment2\".",
            payload.errors[0].message.as_ref().unwrap()
        );
        assert_eq!(
            "## GraphQLValidationFailure\n",
            payload.usage_reporting.stats_report_key
        );
    }

    #[tokio::test]
    async fn unknown_operation_name_errors_return_the_right_usage_reporting_data() {
        let planner =
            Planner::<serde_json::Value>::new(SCHEMA.to_string(), QueryPlannerConfig::default())
                .await
                .unwrap();

        let payload = planner
            .plan(
                QUERY.to_string(),
                Some("ThisOperationNameDoesntExist".to_string()),
                PlanOptions::default(),
            )
            .await
            .unwrap()
            .into_result()
            .unwrap_err();

        assert_eq!(
            "Unknown operation named \"ThisOperationNameDoesntExist\"",
            payload.errors[0].message.as_ref().unwrap()
        );
        assert_eq!(
            "## GraphQLUnknownOperationName\n",
            payload.usage_reporting.stats_report_key
        );
    }

    #[tokio::test]
    async fn must_provide_operation_name_errors_return_the_right_usage_reporting_data() {
        let planner =
            Planner::<serde_json::Value>::new(SCHEMA.to_string(), QueryPlannerConfig::default())
                .await
                .unwrap();

        let payload = planner
            .plan(MULTIPLE_QUERIES.to_string(), None, PlanOptions::default())
            .await
            .unwrap()
            .into_result()
            .unwrap_err();

        assert_eq!(
            "Must provide operation name if query contains multiple operations.",
            payload.errors[0].message.as_ref().unwrap()
        );
        assert_eq!(
            "## GraphQLUnknownOperationName\n",
            payload.usage_reporting.stats_report_key
        );
    }

    #[tokio::test]
    async fn multiple_anonymous_queries_return_the_expected_usage_reporting_data() {
        let planner =
            Planner::<serde_json::Value>::new(SCHEMA.to_string(), QueryPlannerConfig::default())
                .await
                .unwrap();

        let payload = planner
            .plan(
                MULTIPLE_ANONYMOUS_QUERIES.to_string(),
                None,
                PlanOptions::default(),
            )
            .await
            .unwrap()
            .into_result()
            .unwrap_err();

        assert_eq!(
            "This anonymous operation must be the only defined operation.",
            payload.errors[0].message.as_ref().unwrap()
        );
        assert_eq!(
            "## GraphQLValidationFailure\n",
            payload.usage_reporting.stats_report_key
        );
    }

    #[tokio::test]
    async fn no_operation_in_document() {
        let planner =
            Planner::<serde_json::Value>::new(SCHEMA.to_string(), QueryPlannerConfig::default())
                .await
                .unwrap();

        let payload = planner
            .plan(NO_OPERATION.to_string(), None, PlanOptions::default())
            .await
            .unwrap()
            .into_result()
            .unwrap_err();

        assert_eq!(
            "Fragment \"thatUserFragment1\" is never used.",
            payload.errors[0].message.as_ref().unwrap()
        );
        assert_eq!(
            "## GraphQLValidationFailure\n",
            payload.usage_reporting.stats_report_key
        );
    }

    #[tokio::test]
    // A series of queries that should fail graphql-js's validate function.  The federation
    // query planning logic automatically does some validation in order to do its duties.
    // Some, but not all, of that validation is also handled by the graphql-js validator.
    // However, we are trying to assert that we are testing graphql-js validation, not
    // Federation's query planner validation.  So we run a few validations which we do not
    // expect to every show up in Federation's query planner validation.
    // This one is for the NoFragmentCyclesRule in graphql/validate
    async fn invalid_graphql_validation_1_is_caught() {
        let errors= vec![PlanError {
                message: Some("Cannot spread fragment \"thatUserFragment1\" within itself via \"thatUserFragment2\".".to_string()),
                extensions: Some(PlanErrorExtensions {
                    code: String::from("GRAPHQL_VALIDATION_FAILED"),
                    exception: None,
                }),
                validation_error: true,
            }];

        assert_errors(
            errors,
            // These two fragments will spread themselves into a cycle, which is invalid per NoFragmentCyclesRule.
            "\
        fragment thatUserFragment1 on User {
            id
            ...thatUserFragment2
        }
        fragment thatUserFragment2 on User {
            id
            ...thatUserFragment1
        }
        query { me { id ...thatUserFragment1 } }"
                .to_string(),
            None,
        )
        .await;
    }

    #[tokio::test]
    // A series of queries that should fail graphql-js's validate function.  The federation
    // query planning logic automatically does some validation in order to do its duties.
    // Some, but not all, of that validation is also handled by the graphql-js validator.
    // However, we are trying to assert that we are testing graphql-js validation, not
    // Federation's query planner validation.  So we run a few validations which we do not
    // expect to every show up in Federation's query planner validation.
    // This one is for the ScalarLeafsRule in graphql/validate
    async fn invalid_graphql_validation_2_is_caught() {
        let errors = vec![PlanError {
            message: Some(
                "Field \"id\" must not have a selection since type \"ID!\" has no subfields."
                    .to_string(),
            ),
            extensions: Some(PlanErrorExtensions {
                code: String::from("GRAPHQL_VALIDATION_FAILED"),
                exception: None,
            }),
            validation_error: true,
        }];

        assert_errors(
            errors,
            // This Book resolver requires a selection set, per the schema.
            "{ me { id { absolutelyNotAcceptableLeaf } } }".to_string(),
            None,
        )
        .await;
    }

    #[tokio::test]
    // A series of queries that should fail graphql-js's validate function.  The federation
    // query planning logic automatically does some validation in order to do its duties.
    // Some, but not all, of that validation is also handled by the graphql-js validator.
    // However, we are trying to assert that we are testing graphql-js validation, not
    // Federation's query planner validation.  So we run a few validations which we do not
    // expect to every show up in Federation's query planner validation.
    // This one is for NoUnusedFragmentsRule in graphql/validate
    async fn invalid_graphql_validation_3_is_caught() {
        let errors = vec![PlanError {
            message: Some("Fragment \"UnusedTestFragment\" is never used.".to_string()),
            extensions: Some(PlanErrorExtensions {
                code: String::from("GRAPHQL_VALIDATION_FAILED"),
                exception: None,
            }),
            validation_error: true,
        }];

        assert_errors(
            errors,
            // This Book resolver requires a selection set, per the schema.
            "fragment UnusedTestFragment on User { id } query { me { id } }".to_string(),
            None,
        )
        .await;
    }

    #[tokio::test]
    async fn invalid_federation_validation_is_caught() {
        let errors = vec![PlanError {
            message: Some(
                "Must provide operation name if query contains multiple operations.".to_string(),
            ),
            extensions: Some(PlanErrorExtensions {
                code: "GRAPHQL_VALIDATION_FAILED".to_string(),
                exception: None,
            }),
            validation_error: false,
        }];

        assert_errors(
            errors, // This requires passing an operation name (because there are multiple operations)
            // but we have not done that! Therefore, we expect a validation error from planning.
            "query Operation1 { me { id } } query Operation2 { me { id } }".to_string(),
            None,
        )
        .await;
    }

    #[tokio::test]
    async fn invalid_schema_is_caught() {
        let expected_errors: Vec<PlannerError> = vec![WorkerGraphQLError {
            name: "GraphQLError".to_string(),
            message: "Syntax Error: Unexpected Name \"Garbage\".".to_string(),
            extensions: None,
            locations: vec![Location { line: 1, column: 1 }],
            original_error: None,
            causes: vec![],
            validation_error: false,
        }
        .into()];

        let actual_error =
            Planner::<serde_json::Value>::new("Garbage".to_string(), QueryPlannerConfig::default())
                .await
                .unwrap_err();

        assert_eq!(expected_errors, actual_error);
    }

    #[tokio::test]
    async fn syntactically_incorrect_query_is_caught() {
        let errors = vec![PlanError {
            message: Some("Syntax Error: Unexpected Name \"Garbage\".".to_string()),
            extensions: Some(PlanErrorExtensions {
                code: String::from("GRAPHQL_PARSE_FAILED"),
                exception: None,
            }),
            validation_error: false,
        }];

        assert_errors(errors, "Garbage".to_string(), None).await;
    }

    #[tokio::test]
    async fn query_missing_subfields() {
        let expected_error_message = r#"Field "reviews" of type "[Review]" must have a selection of subfields. Did you mean "reviews { ... }"?"#;

        let errors = vec![PlanError {
            message: Some(expected_error_message.to_string()),
            extensions: Some(PlanErrorExtensions {
                code: String::from("GRAPHQL_VALIDATION_FAILED"),
                exception: None,
            }),
            validation_error: true,
        }];

        assert_errors(
            errors,
            // This query contains reviews, which requires subfields
            "query ExampleQuery { me { id reviews } }".to_string(),
            None,
        )
        .await;
    }

    #[tokio::test]
    async fn query_field_that_doesnt_exist() {
        let expected_error_message = r#"Cannot query field "thisDoesntExist" on type "Query"."#;
        let errors = vec![PlanError {
            message: Some(expected_error_message.to_string()),
            extensions: Some(PlanErrorExtensions {
                code: String::from("GRAPHQL_VALIDATION_FAILED"),
                exception: None,
            }),
            validation_error: true,
        }];

        assert_errors(
            errors,
            // This query contains reviews, which requires subfields
            "query ExampleQuery { thisDoesntExist }".to_string(),
            None,
        )
        .await;
    }

    async fn assert_errors(
        expected_errors: Vec<PlanError>,
        query: String,
        operation_name: Option<String>,
    ) {
        let planner =
            Planner::<serde_json::Value>::new(SCHEMA.to_string(), QueryPlannerConfig::default())
                .await
                .unwrap();

        let actual = planner
            .plan(query, operation_name, PlanOptions::default())
            .await
            .unwrap();

        assert_eq!(expected_errors, actual.errors.unwrap());
    }

    #[tokio::test]
    async fn it_doesnt_race() {
        let planner =
            Planner::<serde_json::Value>::new(SCHEMA.to_string(), QueryPlannerConfig::default())
                .await
                .unwrap();

        let query_1_response = planner
            .plan(QUERY.to_string(), None, PlanOptions::default())
            .await
            .unwrap()
            .data
            .unwrap();

        let query_2_response = planner
            .plan(QUERY2.to_string(), None, PlanOptions::default())
            .await
            .unwrap()
            .data
            .unwrap();

        let all_futures = stream::iter((0..1000).map(|i| {
            let (query, fut) = if i % 2 == 0 {
                (
                    QUERY,
                    planner.plan(QUERY.to_string(), None, PlanOptions::default()),
                )
            } else {
                (
                    QUERY2,
                    planner.plan(QUERY2.to_string(), None, PlanOptions::default()),
                )
            };

            async move { (query, fut.await.unwrap()) }
        }));

        all_futures
            .for_each_concurrent(None, |fut| async {
                let (query, plan_result) = fut.await;
                if query == QUERY {
                    assert_eq!(query_1_response, plan_result.data.unwrap());
                } else {
                    assert_eq!(query_2_response, plan_result.data.unwrap());
                }
            })
            .await;
    }

    #[tokio::test]
    async fn error_on_core_in_v0_1() {
        let expected_errors: Vec<PlannerError> = vec![
            WorkerGraphQLError {
                name: "GraphQLError".to_string(),
                message: r#"one or more checks failed. Caused by:
the `for:` argument is unsupported by version v0.1 of the core spec. Please upgrade to at least @core v0.2 (https://specs.apollo.dev/core/v0.2).

GraphQL request:2:1
1 | schema
2 | @core(feature: "https://specs.apollo.dev/core/v0.1")
  | ^
3 | @core(feature: "https://specs.apollo.dev/join/v0.1", for: EXECUTION)

GraphQL request:3:1
2 | @core(feature: "https://specs.apollo.dev/core/v0.1")
3 | @core(feature: "https://specs.apollo.dev/join/v0.1", for: EXECUTION)
  | ^
4 | @core(

GraphQL request:4:1
3 | @core(feature: "https://specs.apollo.dev/join/v0.1", for: EXECUTION)
4 | @core(
  | ^
5 |     feature: "https://specs.apollo.dev/something-unsupported/v0.1"

feature https://specs.apollo.dev/something-unsupported/v0.1 is for: SECURITY but is unsupported

GraphQL request:4:1
3 | @core(feature: "https://specs.apollo.dev/join/v0.1", for: EXECUTION)
4 | @core(
  | ^
5 |     feature: "https://specs.apollo.dev/something-unsupported/v0.1""#.to_string(),
                locations: Default::default(),
                extensions: Some(PlanErrorExtensions {
                    code: "CheckFailed".to_string(),
                    exception: None
                }),
                original_error: None,
                causes: vec![
                    Box::new(WorkerError {
                        message: Some("the `for:` argument is unsupported by version v0.1 of the core spec. Please upgrade to at least @core v0.2 (https://specs.apollo.dev/core/v0.2).".to_string()),
                        name: None,
                        stack: None,
                        extensions: Some(PlanErrorExtensions { code: "UNSUPPORTED_LINKED_FEATURE".to_string(), exception: None }),
                        locations: vec![Location { line: 2, column: 1 }, Location { line: 3, column: 1 }, Location { line: 4, column: 1 }]
                    }),
                    Box::new(WorkerError {
                        message: Some("feature https://specs.apollo.dev/something-unsupported/v0.1 is for: SECURITY but is unsupported".to_string()),
                        name: None,
                        stack: None,
                        extensions: Some(PlanErrorExtensions { code: "UNSUPPORTED_LINKED_FEATURE".to_string(), exception: None }),
                        locations: vec![Location { line: 4, column: 1 }]
                    })
                ],
                validation_error: false,
            }.into()
        ];
        let actual_errors = Planner::<serde_json::Value>::new(
            CORE_IN_V0_1.to_string(),
            QueryPlannerConfig::default(),
        )
        .await
        .unwrap_err();

        pretty_assertions::assert_eq!(expected_errors, actual_errors);
    }

    #[tokio::test]
    async fn unsupported_feature_without_for() {
        // this should not return an error
        // see gateway test "it doesn't throw errors when using unsupported features which have no `for:` argument"
        Planner::<serde_json::Value>::new(
            UNSUPPORTED_FEATURE.to_string(),
            QueryPlannerConfig::default(),
        )
        .await
        .unwrap();
    }

    #[tokio::test]
    async fn unsupported_feature_for_execution() {
        let expected_errors: Vec<PlannerError> = vec![
            WorkerGraphQLError {
                name: "GraphQLError".to_string(),
                message: r#"one or more checks failed. Caused by:
feature https://specs.apollo.dev/unsupported-feature/v0.1 is for: EXECUTION but is unsupported

GraphQL request:4:9
3 |         @core(feature: "https://specs.apollo.dev/join/v0.1", for: EXECUTION)
4 |         @core(
  |         ^
5 |           feature: "https://specs.apollo.dev/unsupported-feature/v0.1""#.to_string(),
                locations: Default::default(),
                extensions: Some(PlanErrorExtensions {
                    code: "CheckFailed".to_string(),
                    exception: None
                }),
                original_error: None,
                causes: vec![
                    Box::new(WorkerError {
                        message: Some("feature https://specs.apollo.dev/unsupported-feature/v0.1 is for: EXECUTION but is unsupported".to_string()),
                        name: None,
                        stack: None,
                        extensions: Some(PlanErrorExtensions { code: "UNSUPPORTED_LINKED_FEATURE".to_string(), exception: None }),
                        locations: vec![Location { line: 4, column: 9 }]
                    }),
                ],
                validation_error: false,
            }.into()
        ];
        let actual_errors = Planner::<serde_json::Value>::new(
            UNSUPPORTED_FEATURE_FOR_EXECUTION.to_string(),
            QueryPlannerConfig::default(),
        )
        .await
        .unwrap_err();

        pretty_assertions::assert_eq!(expected_errors, actual_errors);
    }

    #[tokio::test]
    async fn unsupported_feature_for_security() {
        let expected_errors: Vec<PlannerError> = vec![WorkerGraphQLError {
            name:"GraphQLError".into(),
            message: r#"one or more checks failed. Caused by:
feature https://specs.apollo.dev/unsupported-feature/v0.1 is for: SECURITY but is unsupported

GraphQL request:4:9
3 |         @core(feature: "https://specs.apollo.dev/join/v0.1", for: EXECUTION)
4 |         @core(
  |         ^
5 |           feature: "https://specs.apollo.dev/unsupported-feature/v0.1""#.to_string(),
            locations: vec![],
            extensions: Some(PlanErrorExtensions {
                code: "CheckFailed".to_string(),
                exception: None
            }),
            original_error: None,
            causes: vec![Box::new(WorkerError {
                message: Some("feature https://specs.apollo.dev/unsupported-feature/v0.1 is for: SECURITY but is unsupported".to_string()),
                extensions: Some(PlanErrorExtensions {
                    code: "UNSUPPORTED_LINKED_FEATURE".to_string(),
                    exception: None
                }),
                name: None,
                stack: None,
                locations: vec![Location { line: 4, column: 9 }]
            })],
            validation_error: false,
        }
        .into()];
        let actual_errors = Planner::<serde_json::Value>::new(
            UNSUPPORTED_FEATURE_FOR_SECURITY.to_string(),
            QueryPlannerConfig::default(),
        )
        .await
        .unwrap_err();

        pretty_assertions::assert_eq!(expected_errors, actual_errors);
    }

    #[tokio::test]
    async fn api_schema() {
        let planner =
            Planner::<serde_json::Value>::new(SCHEMA.to_string(), QueryPlannerConfig::default())
                .await
                .unwrap();

        let api_schema = planner.api_schema().await.unwrap();
        insta::assert_snapshot!(api_schema.schema);
    }
    // This string is the result of calling getIntrospectionQuery() from the 'graphql' js package.
    static INTROSPECTION: &str = r#"
query IntrospectionQuery {
__schema {
    queryType {
        name
    }
    mutationType {
        name
    }
    subscriptionType {
        name
    }
    types {
        ...FullType
    }
    directives {
        name
        description
        locations
        args {
            ...InputValue
        }
    }
}
}

fragment FullType on __Type {
kind
name
description

fields(includeDeprecated: true) {
    name
    description
    args {
        ...InputValue
    }
    type {
        ...TypeRef
    }
    isDeprecated
    deprecationReason
}
inputFields {
    ...InputValue
}
interfaces {
    ...TypeRef
}
enumValues(includeDeprecated: true) {
    name
    description
    isDeprecated
    deprecationReason
}
possibleTypes {
    ...TypeRef
}
}

fragment InputValue on __InputValue {
name
description
type {
    ...TypeRef
}
defaultValue
}

fragment TypeRef on __Type {
kind
name
ofType {
    kind
    name
    ofType {
        kind
        name
        ofType {
            kind
            name
                ofType {
                kind
                name
                ofType {
                    kind
                    name
                        ofType {
                        kind
                        name
                        ofType {
                            kind
                            name
                        }
                    }
                }
            }
        }
    }
}
}
"#;
    #[tokio::test]
    async fn introspect() {
        let planner =
            Planner::<serde_json::Value>::new(SCHEMA.to_string(), QueryPlannerConfig::default())
                .await
                .unwrap();

        let introspection_response = planner.introspect(INTROSPECTION.to_string()).await.unwrap();
        insta::assert_json_snapshot!(serde_json::to_value(introspection_response).unwrap());
    }

    #[tokio::test]
    async fn planner_update() {
        let query = "{ me { id name {first } reviews { id author { name { first } } body } } }";
        let planner = Planner::<serde_json::Value>::new(
            SCHEMA_WITHOUT_REVIEW_BODY.to_string(),
            QueryPlannerConfig::default(),
        )
        .await
        .unwrap();
        let query_plan1 = planner
            .plan(query.to_string(), None, PlanOptions::default())
            .await
            .unwrap()
            .into_result()
            .unwrap_err();
        insta::assert_snapshot!(&format!("{query_plan1:#?}"));
        let api_schema1 = planner.api_schema().await.unwrap();
        insta::assert_snapshot!(api_schema1.schema);
        let introspected_schema1 = planner.introspect(INTROSPECTION.to_string()).await.unwrap();

        let updated_planner = planner
            .update(SCHEMA.to_string(), QueryPlannerConfig::default())
            .await
            .unwrap();
        let query_plan2 = updated_planner
            .plan(query.to_string(), None, PlanOptions::default())
            .await
            .unwrap()
            .into_result()
            .unwrap();
        insta::assert_snapshot!(serde_json::to_string_pretty(&query_plan2.data).unwrap());
        let api_schema2 = updated_planner.api_schema().await.unwrap();
        insta::assert_snapshot!(api_schema2.schema);

        // we should still be able to call the old planner, and it must have kept the same schema
        assert_eq!(
            planner.introspect(INTROSPECTION.to_string()).await.unwrap(),
            introspected_schema1
        );

        let introspected_schema2 = updated_planner
            .introspect(INTROSPECTION.to_string())
            .await
            .unwrap();
        assert_ne!(introspected_schema1, introspected_schema2);

        // Now we drop the old planner. The updated planner should still work
        drop(planner);

        assert_eq!(
            query_plan2.data,
            updated_planner
                .plan(query.to_string(), None, PlanOptions::default())
                .await
                .unwrap()
                .into_result()
                .unwrap()
                .data
        );
    }

    #[tokio::test]
    async fn get_operation_signature() {
        let planner =
            Planner::<serde_json::Value>::new(SCHEMA.to_string(), QueryPlannerConfig::default())
                .await
                .unwrap();

        let signature = planner
            .operation_signature(NAMED_QUERY.to_string(), None)
            .await
            .unwrap();
        insta::assert_snapshot!(signature);
    }

    #[tokio::test]
    async fn subgraphs() {
        let planner =
            Planner::<serde_json::Value>::new(SCHEMA.to_string(), QueryPlannerConfig::default())
                .await
                .unwrap();

        let subgraphs = planner.subgraphs().await.unwrap();
        let subgraphs: BTreeMap<String, String> = subgraphs.into_iter().collect();
        for schema in subgraphs.values() {
            insta::assert_snapshot!(schema);
        }
    }
}

#[cfg(test)]
mod planning_error {
    use std::collections::HashMap;

    use crate::planner::PlanError;
    use crate::planner::PlanErrorExtensions;
    use crate::planner::ReferencedFieldsForType;
    use crate::planner::UsageReporting;

    #[test]
    #[should_panic(
        expected = "Result::unwrap()` on an `Err` value: Error(\"missing field `extensions`\", line: 1, column: 2)"
    )]
    fn deserialize_empty_planning_error() {
        let raw = "{}";
        serde_json::from_str::<PlanError>(raw).unwrap();
    }

    #[test]
    #[should_panic(
        expected = "Result::unwrap()` on an `Err` value: Error(\"missing field `extensions`\", line: 1, column: 44)"
    )]
    fn deserialize_planning_error_missing_extension() {
        let raw = r#"{ "message": "something terrible happened" }"#;
        serde_json::from_str::<PlanError>(raw).unwrap();
    }

    #[test]
    fn deserialize_planning_error_with_extension() {
        let raw = r#"{
            "message": "something terrible happened",
            "extensions": {
                "code": "E_TEST_CASE"
            }
        }"#;

        let expected = PlanError {
            message: Some("something terrible happened".to_string()),
            extensions: Some(PlanErrorExtensions {
                code: "E_TEST_CASE".to_string(),
                exception: None,
            }),
            validation_error: false,
        };

        assert_eq!(expected, serde_json::from_str(raw).unwrap());
    }

    #[test]
    fn deserialize_planning_error_with_empty_object_extension() {
        let raw = r#"{
            "extensions": {}
        }"#;
        let expected = PlanError {
            message: None,
            extensions: None,
            validation_error: false,
        };

        assert_eq!(expected, serde_json::from_str(raw).unwrap());
    }

    #[test]
    fn deserialize_planning_error_with_null_extension() {
        let raw = r#"{
            "extensions": null
        }"#;
        let expected = PlanError {
            message: None,
            extensions: None,
            validation_error: false,
        };

        assert_eq!(expected, serde_json::from_str(raw).unwrap());
    }

    #[test]
    fn deserialize_referenced_fields_for_type_defaults() {
        let raw = r#"{}"#;
        let expected = ReferencedFieldsForType {
            field_names: Vec::new(),
            is_interface: false,
        };

        assert_eq!(expected, serde_json::from_str(raw).unwrap());
    }

    #[test]
    fn deserialize_usage_reporting_with_defaults() {
        let raw = r#"{
            "statsReportKey": "thisIsAtest"
        }"#;
        let expected = UsageReporting {
            stats_report_key: "thisIsAtest".to_string(),
            referenced_fields_by_type: HashMap::new(),
        };

        assert_eq!(expected, serde_json::from_str(raw).unwrap());
    }
}

#[cfg(test)]
mod error_display {
    use super::*;

    #[test]
    fn error_on_core_in_v0_1_display() {
        let expected = r#"one or more checks failed
caused by
the `for:` argument is unsupported by version v0.1 of the core spec. Please upgrade to at least @core v0.2 (https://specs.apollo.dev/core/v0.2).
feature https://specs.apollo.dev/something-unsupported/v0.1 is for: SECURITY but is unsupported"#;

        let error_to_display: PlannerError = WorkerGraphQLError {
            name: "CheckFailed".to_string(),
            message: "one or more checks failed".to_string(),
            locations: Default::default(),
            extensions: Some(PlanErrorExtensions {
                code: "CheckFailed".to_string(),
                exception: None
            }),
            original_error: None,
            causes: vec![
                Box::new(WorkerError {
                    message: Some("the `for:` argument is unsupported by version v0.1 of the core spec. Please upgrade to at least @core v0.2 (https://specs.apollo.dev/core/v0.2).".to_string()),
                    name: None,
                    stack: None,
                    extensions: Some(PlanErrorExtensions { code: "ForUnsupported".to_string(), exception: None }),
                    locations: vec![Location { line: 2, column: 1 }, Location { line: 3, column: 1 }, Location { line: 4, column: 1 }]
                }),
                Box::new(WorkerError {
                    message: Some("feature https://specs.apollo.dev/something-unsupported/v0.1 is for: SECURITY but is unsupported".to_string()),
                    name: None,
                    stack: None,
                    extensions: Some(PlanErrorExtensions { code: "UnsupportedFeature".to_string(), exception: None }),
                    locations: vec![Location { line: 4, column: 1 }]
                })
            ],
            validation_error: false,
        }.into();

        assert_eq!(expected.to_string(), error_to_display.to_string());
    }

    #[test]
    fn unsupported_feature_for_execution_display() {
        let expected = r#"one or more checks failed
caused by
feature https://specs.apollo.dev/unsupported-feature/v0.1 is for: EXECUTION but is unsupported"#;

        let error_to_display: PlannerError = WorkerGraphQLError {
            name: "CheckFailed".to_string(),
            message: "one or more checks failed".to_string(),
            locations: Default::default(),
            extensions: Some(PlanErrorExtensions {
                code: "CheckFailed".to_string(),
                exception: None
            }),
            original_error: None,
            causes: vec![
                Box::new(WorkerError {
                    message: Some("feature https://specs.apollo.dev/unsupported-feature/v0.1 is for: EXECUTION but is unsupported".to_string()),
                    name: None,
                    stack: None,
                    extensions: Some(PlanErrorExtensions { code: "UnsupportedFeature".to_string(), exception: None }),
                    locations: vec![Location { line: 4, column: 9 }]
                }),
            ],
            validation_error: false,
        }.into();

        assert_eq!(expected.to_string(), error_to_display.to_string());
    }

    #[test]
    fn unsupported_feature_for_security_display() {
        let expected = r#"one or more checks failed
caused by
feature https://specs.apollo.dev/unsupported-feature/v0.1 is for: SECURITY but is unsupported"#;

        let error_to_display: PlannerError = WorkerGraphQLError {
            name: "CheckFailed".into(),
            message: "one or more checks failed".to_string(),
            locations: vec![],
            extensions: Some(PlanErrorExtensions {
                code: "CheckFailed".to_string(),
                exception: None
            }),
            original_error: None,
            causes: vec![Box::new(WorkerError {
                message: Some("feature https://specs.apollo.dev/unsupported-feature/v0.1 is for: SECURITY but is unsupported".to_string()),
                extensions: Some(PlanErrorExtensions {
                    code: "UnsupportedFeature".to_string(),
                    exception: None
                }),
                name: None,
                stack: None,
                locations: vec![Location { line: 4, column: 9 }]
            })],
            validation_error: false,
        }
        .into();

        assert_eq!(expected.to_string(), error_to_display.to_string());
    }

    #[tokio::test]
    async fn defer_with_fragment() {
        let schema = r#"
        schema
          @link(url: "https://specs.apollo.dev/link/v1.0")
          @link(url: "https://specs.apollo.dev/join/v0.2", for: EXECUTION)
        {
          query: Query
        }
        
        directive @join__field(graph: join__Graph!, requires: join__FieldSet, provides: join__FieldSet, type: String, external: Boolean, override: String, usedOverridden: Boolean) repeatable on FIELD_DEFINITION | INPUT_FIELD_DEFINITION
        directive @join__graph(name: String!, url: String!) on ENUM_VALUE
        directive @join__implements(graph: join__Graph!, interface: String!) repeatable on OBJECT | INTERFACE
        directive @join__type(graph: join__Graph!, key: join__FieldSet, extension: Boolean! = false, resolvable: Boolean! = true) repeatable on OBJECT | INTERFACE | UNION | ENUM | INPUT_OBJECT | SCALAR
        directive @link(url: String, as: String, for: link__Purpose, import: [link__Import]) repeatable on SCHEMA
                
        scalar link__Import
        enum link__Purpose {
          SECURITY
          EXECUTION
        }

        type Computer
          @join__type(graph: COMPUTERS)
        {
          id: ID!
          errorField: String
          nonNullErrorField: String!
        }
        
        scalar join__FieldSet
        
        enum join__Graph {
          COMPUTERS @join__graph(name: "computers", url: "http://localhost:4001/")
        }


        type Query
          @join__type(graph: COMPUTERS)
        {
          computer(id: ID!): Computer
        }"#;

        let planner = Planner::<serde_json::Value>::new(
            schema.to_string(),
            QueryPlannerConfig {
                generate_query_fragments: Default::default(),
                incremental_delivery: Some(IncrementalDeliverySupport {
                    enable_defer: Some(true),
                }),
                graphql_validation: true,
                reuse_query_fragments: None,
                generate_query_fragments: None,
                debug: Default::default(),
            },
        )
        .await
        .unwrap();

        let plan_response = planner
            .plan(
                r#"query { 
                        computer(id: "Computer1") {   
                        id
                        ...ComputerErrorField @defer
                        }
                    }
                    fragment ComputerErrorField on Computer {
                        errorField
                    }"#
                .to_string(),
                None,
                PlanOptions::default(),
            )
            .await
            .unwrap()
            .data
            .unwrap();

        insta::assert_snapshot!(serde_json::to_string_pretty(&plan_response).unwrap());
    }

    #[tokio::test]
    async fn defer_query_plan() {
        let schema = r#"schema
                @core(feature: "https://specs.apollo.dev/core/v0.1")
                @core(feature: "https://specs.apollo.dev/join/v0.1")
                @core(feature: "https://specs.apollo.dev/inaccessible/v0.1")
                {
                query: Query
        }
        directive @core(feature: String!) repeatable on SCHEMA
        directive @join__field(graph: join__Graph, requires: join__FieldSet, provides: join__FieldSet) on FIELD_DEFINITION
        directive @join__type(graph: join__Graph!, key: join__FieldSet) repeatable on OBJECT | INTERFACE
        directive @join__owner(graph: join__Graph!) on OBJECT | INTERFACE
        directive @join__graph(name: String!, url: String!) on ENUM_VALUE
        directive @inaccessible on OBJECT | FIELD_DEFINITION | INTERFACE | UNION
        scalar join__FieldSet
        enum join__Graph {
            USER @join__graph(name: "user", url: "http://localhost:4001/graphql")
            ORGA @join__graph(name: "orga", url: "http://localhost:4002/graphql")
        }
        type Query {
            currentUser: User @join__field(graph: USER)
        }
        type User
        @join__owner(graph: USER)
        @join__type(graph: ORGA, key: "id")
        @join__type(graph: USER, key: "id"){
            id: ID!
            name: String
            activeOrganization: Organization
        }
        type Organization
        @join__owner(graph: ORGA)
        @join__type(graph: ORGA, key: "id")
        @join__type(graph: USER, key: "id") {
            id: ID
            creatorUser: User
            name: String
            nonNullId: ID!
            suborga: [Organization]
        }"#;

        let planner = Planner::<serde_json::Value>::new(
            schema.to_string(),
            QueryPlannerConfig {
                generate_query_fragments: Default::default(),
                incremental_delivery: Some(IncrementalDeliverySupport {
                    enable_defer: Some(true),
                }),
                graphql_validation: true,
                reuse_query_fragments: None,
                generate_query_fragments: None,
                debug: Default::default(),
            },
        )
        .await
        .unwrap();

        insta::assert_snapshot!(serde_json::to_string_pretty(&planner
            .plan(
                "query { currentUser { activeOrganization { id  suborga { id ...@defer { nonNullId } } } } }"
                .to_string(),
                None,
                PlanOptions::default(),
            )
            .await
            .unwrap()
        .data
        .unwrap()).unwrap());
    }

    static TYPED_CONDITION_SCHEMA: &str = include_str!("testdata/typed_conditions.graphql");

    #[tokio::test]
    async fn typed_condition_field_merging_disabled() {
        let planner = Planner::<serde_json::Value>::new(
            TYPED_CONDITION_SCHEMA.to_string(),
            QueryPlannerConfig {
                generate_query_fragments: Default::default(),
                incremental_delivery: Some(IncrementalDeliverySupport {
                    enable_defer: Some(true),
                }),
                graphql_validation: true,
                reuse_query_fragments: None,
                debug: Default::default(),
            },
        )
        .await
        .unwrap();

        insta::assert_snapshot!(serde_json::to_string_pretty(
            &planner
                .plan(
                    "query Search($movieParams: String, $articleParams: String) {
                    search {
                      __typename
                      ... on MovieResult {
                        id
                        sections {
                          ... on EntityCollectionSection {
                            id
                            artwork(params: $movieParams)
                          }
                        }
                      }
                      ... on ArticleResult {
                        id
                        sections {
                          ... on EntityCollectionSection {
                            id
                            artwork(params: $articleParams)
                            title
                          }
                        }
                      }
                    }
                  }"
                    .to_string(),
                    None,
                    PlanOptions::default(),
                )
                .await
                .unwrap()
                .data
                .unwrap()
        )
        .unwrap());
    }
    #[tokio::test]
    async fn typed_condition_field_merging_enabled() {
        let planner = Planner::<serde_json::Value>::new(
            TYPED_CONDITION_SCHEMA.to_string(),
            QueryPlannerConfig {
                generate_query_fragments: Default::default(),
                incremental_delivery: Some(IncrementalDeliverySupport {
                    enable_defer: Some(true),
                }),
                graphql_validation: true,
                reuse_query_fragments: None,
                debug: Default::default(),
            },
        )
        .await
        .unwrap();

        insta::assert_snapshot!(serde_json::to_string_pretty(
            &planner
                .plan(
                    "query Search($movieParams: String, $articleParams: String) {
                    search {
                      __typename
                      ... on MovieResult {
                        id
                        sections {
                          ... on EntityCollectionSection {
                            id
                            artwork(params: $movieParams)
                          }
                        }
                      }
                      ... on ArticleResult {
                        id
                        sections {
                          ... on EntityCollectionSection {
                            id
                            artwork(params: $articleParams)
                            title
                          }
                        }
                      }
                    }
                  }"
                    .to_string(),
                    None,
                    PlanOptions {
                        type_conditioned_fetching: true,
                        ..Default::default()
                    },
                )
                .await
                .unwrap()
                .data
                .unwrap()
        )
        .unwrap());
    }
}<|MERGE_RESOLUTION|>--- conflicted
+++ resolved
@@ -695,12 +695,6 @@
     /// sub-set are provided without guarantees of stability (they may be dangerous) or continued support (they
     /// may be removed without warning).
     pub debug: Option<QueryPlannerDebugConfig>,
-
-    /// If enabled, the query planner will extract inline fragments into fragment
-    /// definitions before sending queries to subgraphs. This can significantly
-    /// reduce the size of the query sent to subgraphs, but may increase the time
-    /// it takes to plan the query.
-    pub generate_query_fragments: Option<bool>,
 }
 
 impl Default for QueryPlannerConfig {
@@ -713,7 +707,6 @@
             reuse_query_fragments: None,
             generate_query_fragments: None,
             debug: Default::default(),
-            generate_query_fragments: Default::default(),
         }
     }
 }
@@ -1000,8 +993,6 @@
     }
 
     #[tokio::test]
-<<<<<<< HEAD
-=======
     async fn generate_query_fragments_defaults_to_false() {
         let planner = Planner::<serde_json::Value>::new(
             SCHEMA_GENERATE_QUERY_FRAGMENTS.to_string(),
@@ -1049,16 +1040,11 @@
     }
 
     #[tokio::test]
->>>>>>> f1418599
     async fn generate_query_fragments_true() {
         let planner = Planner::<serde_json::Value>::new(
             SCHEMA_GENERATE_QUERY_FRAGMENTS.to_string(),
             QueryPlannerConfig {
                 generate_query_fragments: Some(true),
-<<<<<<< HEAD
-                reuse_query_fragments: Default::default(),
-=======
->>>>>>> f1418599
                 ..Default::default()
             },
         )
@@ -1067,22 +1053,7 @@
 
         let payload = planner
             .plan(
-<<<<<<< HEAD
-                "query {
-                    t {
-                      ... on A {
-                        x
-                        y
-                      }
-                      ... on B {
-                        z
-                      }
-                    }
-                  }"
-                .to_string(),
-=======
                 QUERY_GENERATE_QUERY_FRAGMENTS.to_string(),
->>>>>>> f1418599
                 None,
                 PlanOptions::default(),
             )
@@ -2158,7 +2129,6 @@
                 }),
                 graphql_validation: true,
                 reuse_query_fragments: None,
-                generate_query_fragments: None,
                 debug: Default::default(),
             },
         )
@@ -2239,7 +2209,6 @@
                 }),
                 graphql_validation: true,
                 reuse_query_fragments: None,
-                generate_query_fragments: None,
                 debug: Default::default(),
             },
         )
