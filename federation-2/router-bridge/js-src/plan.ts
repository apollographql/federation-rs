import {
  prettyFormatQueryPlan,
  QueryPlan,
  QueryPlanner,
  QueryPlannerConfig,
} from "@apollo/query-planner";
import {
  DocumentNode,
  ExecutionResult,
  GraphQLError,
  GraphQLSchema,
  parse,
  validate,
  printSchema,
  graphqlSync,
} from "graphql";

import {
<<<<<<< HEAD
  buildSupergraphSchema,
  extractSubgraphsFromSupergraph,
=======
  Supergraph,
>>>>>>> c2fd0d69
  Operation,
  operationFromDocument,
} from "@apollo/federation-internals";
import {
  calculateReferencedFieldsByType,
  usageReportingSignature,
} from "@apollo/utils.usagereporting";
import { ReferencedFieldsForType } from "@apollo/usage-reporting-protobuf";
import { QueryPlannerConfigExt } from "./types";

const PARSE_FAILURE: string = "## GraphQLParseFailure\n";
const PARSE_FAILURE_EXT_CODE: string = "GRAPHQL_PARSE_FAILED";
const VALIDATION_FAILURE: string = "## GraphQLValidationFailure\n";
const VALIDATION_FAILURE_EXT_CODE: string = "GRAPHQL_VALIDATION_FAILED";
const UNKNOWN_OPERATION: string = "## GraphQLUnknownOperationName\n";

export type ReferencedFieldsByType = Record<string, ReferencedFieldsForType>;

export type UsageReporting = {
  statsReportKey: string;
  referencedFieldsByType: ReferencedFieldsByType;
};
export interface ExecutionResultWithUsageReporting<T>
  extends ExecutionResult<T> {
  usageReporting: UsageReporting;
}

export interface QueryPlanResult {
  formattedQueryPlan: string;
  queryPlan: QueryPlan;
}

export class BridgeQueryPlanner {
  private readonly supergraph: Supergraph;
  private readonly apiSchema: GraphQLSchema;
  private readonly planner: QueryPlanner;

  constructor(
    public readonly schemaString: string,
    public readonly options: QueryPlannerConfigExt
  ) {
    this.supergraph = Supergraph.build(schemaString);
    const apiSchema = this.supergraph.schema.toAPISchema();
    this.apiSchema = apiSchema.toGraphQLJSSchema({
      includeDefer: options.incrementalDelivery?.enableDefer,
    });
    this.planner = new QueryPlanner(this.supergraph, options);
  }

  plan(
    operationString: string,
    providedOperationName?: string
  ): ExecutionResultWithUsageReporting<QueryPlanResult> {
    let operationResult = this.operation(
      operationString,
      providedOperationName
    );
    if (operationResult.errors != null) {
      return {
        usageReporting: operationResult.usageReporting,
        errors: operationResult.errors,
      };
    }
    let usageReporting = operationResult.usageReporting;
    let operation = operationResult.data;
    const operationName = operation?.name;

    const queryPlan = this.planner.buildQueryPlan(operation);
    let formattedQueryPlan: string | null;
    try {
      formattedQueryPlan = prettyFormatQueryPlan(queryPlan);
    } catch (err) {
      // We have decided that since we HAVE a query plan (above), there is
      // absolutely no reason to interrupt the ability to proceed just because
      // we wanted a pretty-printed version of the query planner here.  Therefore
      // we will just proceed without the pretty printed bits.
      logger.warn(
        `Couldn't generate pretty query plan for ${
          operationName ? "operation " + operationName : "anonymous operation"
        }: ${err}`
      );
      formattedQueryPlan = null;
    }

    return {
      usageReporting,
      data: {
        queryPlan,
        formattedQueryPlan,
      },
    };
  }

  operation(
    operationString: string,
    providedOperationName?: string
  ): ExecutionResultWithUsageReporting<Operation> {
    let document: DocumentNode;

    try {
      document = parse(operationString);
    } catch (parseError) {
      // parse throws GraphQLError
      return {
        usageReporting: {
          statsReportKey: PARSE_FAILURE,
          referencedFieldsByType: {},
        },
        errors: [
          {
            ...parseError,
            extensions: {
              code: PARSE_FAILURE_EXT_CODE,
            },
          },
        ],
      };
    }

    // Federation does some validation, but not all.  We need to do
    // all default validations that are provided by GraphQL.
    const validationErrors =
      this.options.graphqlValidation === false
        ? []
        : validate(this.apiSchema, document);
    if (validationErrors.length > 0) {
      return {
        usageReporting: {
          statsReportKey: VALIDATION_FAILURE,
          referencedFieldsByType: {},
        },
        errors: validationErrors.map((error) => {
          if (
            error.extensions == null ||
            Object.keys(error.extensions).length === 0
          ) {
            error = new GraphQLError(error.message, {
              extensions: {
                code: VALIDATION_FAILURE_EXT_CODE,
              },
              path: error.path,
              nodes: error.nodes,
              originalError: error.originalError,
              positions: error.positions,
              source: error.source,
            });
          }

          return Object.assign(error, { validationError: true });
        }),
      };
    }

    let operation: Operation;
    try {
      operation = operationFromDocument(this.supergraph.schema, document, {
        operationName: providedOperationName,
      });
    } catch (e) {
      // operationFromDocument throws GraphQLError

      let statsReportKey = VALIDATION_FAILURE;

      if (
        e.message.startsWith("Unknown operation named") ||
        e.message.startsWith("Must provide operation name")
      ) {
        statsReportKey = UNKNOWN_OPERATION;
      }

      return {
        usageReporting: {
          statsReportKey,
          referencedFieldsByType: {},
        },
        errors: [
          {
            ...e,
            extensions: {
              code: VALIDATION_FAILURE_EXT_CODE,
            },
          },
        ],
      };
    }

    // Adapted from here
    // https://github.com/apollographql/apollo-server/blob/444c403011209023b5d3b5162b8fb81991046b23/packages/apollo-server-core/src/requestPipeline.ts#L303
    const operationName = operation?.name;

    // I double checked, this function doesn't throw
    const operationDerivedData = getOperationDerivedData({
      schema: this.apiSchema,
      document,
      operationName,
    });

    const statsReportKey = `# ${operationName || "-"}\n${
      operationDerivedData.signature
    }`;

    return {
      usageReporting: {
        statsReportKey,
        referencedFieldsByType: operationDerivedData.referencedFieldsByType,
      },
      data: operation,
    };
  }

  getApiSchema(): string {
    return printSchema(this.apiSchema);
  }

  introspect(query: string): ExecutionResult {
    const { data, errors } = graphqlSync({
      schema: this.apiSchema,
      source: query,
    });

    if (errors) {
      return { data, errors: [...errors] };
    } else {
      return { data, errors: [] };
    }
  }

  operationSignature(
    operationString: string,
    providedOperationName?: string
  ): string {
    let operationResult = this.operation(
      operationString,
      providedOperationName
    );
    return operationResult.usageReporting.statsReportKey;
  }

  subgraphs(): Map<string, string> {
    let subgraphs = extractSubgraphsFromSupergraph(this.composedSchema);
    let result = new Map<string, string>();

    subgraphs.names().forEach((name) => {
      let sdl = printSchema(subgraphs.get(name).schema.toGraphQLJSSchema({}));
      result.set(name, sdl);
    });

    return result;
  }
}

export function queryPlanner(
  schemaString: string,
  options: QueryPlannerConfig
): BridgeQueryPlanner {
  return new BridgeQueryPlanner(schemaString, options);
}

// ---------------------

// Interface definition copied from here
// https://github.com/apollographql/apollo-server/blob/d75c6cf3360a46ebcd944b2113438be8f549ae6f/packages/apollo-server-core/src/plugin/usageReporting/operationDerivedDataCache.ts#L5
export interface OperationDerivedData {
  signature: string;
  referencedFieldsByType: ReferencedFieldsByType;
}

function getOperationDerivedData({
  schema,
  document,
  operationName,
}: {
  schema: GraphQLSchema;
  document: DocumentNode;
  operationName: string;
}): OperationDerivedData {
  const generatedSignature = usageReportingSignature(
    document,
    operationName || ""
  );

  const generatedOperationDerivedData: OperationDerivedData = {
    signature: generatedSignature,
    referencedFieldsByType: calculateReferencedFieldsByType({
      document,
      schema,
      resolvedOperationName: operationName ?? null,
    }),
  };
  return generatedOperationDerivedData;
}<|MERGE_RESOLUTION|>--- conflicted
+++ resolved
@@ -16,12 +16,9 @@
 } from "graphql";
 
 import {
-<<<<<<< HEAD
   buildSupergraphSchema,
   extractSubgraphsFromSupergraph,
-=======
   Supergraph,
->>>>>>> c2fd0d69
   Operation,
   operationFromDocument,
 } from "@apollo/federation-internals";
