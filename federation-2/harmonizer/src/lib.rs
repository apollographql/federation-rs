--- conflicted
+++ resolved
@@ -29,7 +29,8 @@
 #![forbid(unsafe_code)]
 #![deny(missing_debug_implementations, nonstandard_style)]
 #![warn(missing_docs, future_incompatible, unreachable_pub, rust_2018_idioms)]
-use deno_core::{JsRuntime, RuntimeOptions, Snapshot};
+use deno_core::{op, Extension, JsRuntime, Op, OpState, RuntimeOptions, Snapshot};
+use std::borrow::Cow;
 
 mod js_types;
 
@@ -55,24 +56,16 @@
     // The snapshot is created in the build_harmonizer.rs script and included in our binary image
     let buffer = include_bytes!(concat!(env!("OUT_DIR"), "/composition.snap"));
 
-<<<<<<< HEAD
-    // We'll use this channel to get the results
-    let (tx, rx) = channel::<Result<BuildOutput, BuildErrors>>();
-
     let my_ext = Extension {
         name: env!("CARGO_PKG_NAME"),
-        ops: Cow::Borrowed(&[op_composition_result::DECL, op_read_bundled_file_sync::DECL]),
-        op_state_fn: Some(Box::new(move |state| {
-            state.put(tx);
-        })),
+        ops: Cow::Borrowed(&[op_read_bundled_file_sync::DECL]),
         ..Default::default()
     };
 
-=======
->>>>>>> fb52e92a
     // Use our snapshot to provision our new runtime
     let options = RuntimeOptions {
         startup_snapshot: Some(Snapshot::Static(buffer)),
+        extensions: vec![my_ext],
         ..Default::default()
     };
     let mut runtime = JsRuntime::new(options);
