--- conflicted
+++ resolved
@@ -42,11 +42,7 @@
     "make-dir-cli": "^3.0.0",
     "path-browserify": "^1.0.1",
     "prettier": "^2.5.1",
-<<<<<<< HEAD
-    "typescript": "^4.9.3",
-=======
     "typescript": "^5.0.2",
->>>>>>> 1b25974a
     "universal-url": "^2.0.0",
     "util": "^0.12.4"
   },
