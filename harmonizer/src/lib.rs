--- conflicted
+++ resolved
@@ -64,11 +64,10 @@
     #[cfg(not(all(target_os = "macos", target_arch = "x86_64")))]
     let buffer = {include_bytes!(concat!(env!("OUT_DIR"), "/composition.snap"));
 
-<<<<<<< HEAD
     #[cfg(not(all(target_os = "macos", target_arch = "x86_64")))]
     let mut runtime = JsRuntime::new(RuntimeOptions {
-=======
-    let initial_heap_size =
+
+        let initial_heap_size =
         std::env::var("APOLLO_HARMONIZER_EXPERIMENTAL_V8_INITIAL_HEAP_SIZE").unwrap_or_else(|_e| {
             APOLLO_HARMONIZER_EXPERIMENTAL_V8_INITIAL_HEAP_SIZE_DEFAULT.to_string()
         });
@@ -100,7 +99,6 @@
 
     // Use our snapshot to provision our new runtime
     let options = RuntimeOptions {
->>>>>>> d8280bf5
         startup_snapshot: Some(Snapshot::Static(buffer)),
         ..Default::default()
     });
