# Changelog

<<<<<<< HEAD
## 0.4.0 - Unreleased

- Update `apollo-federation` dependency to v2.8.0-preview.0 (from v2.7.0)

- Update `apollo-federation` dependency to v2.7.0 (from v2.5.0)
=======
## 0.3.5

- Update `apollo-federation` dependency crate to v2.7.0 (from v2.7.0)
- Update `apollo-compiler` dependency crate to v1.30.0 (from v1.28.0)
>>>>>>> b867099a

## 0.3.4

- Update `apollo-federation` dependency crate to v2.5.0 (from v2.4.0)

## 0.3.3

- Update `apollo-federation` dependency crate to v2.4.0 (from v2.3.0)

## 0.3.1

- Experimental support for incremental composition steps

## 0.3.0

- Update to `apollo-federation` 2.11

## 0.2.6

- Update to `apollo-federation-types` 0.15.3

## 0.2.5

- Update to `apollo-federation` 2.0.0

## 0.2.2

- Prepend `[subgraph_name]` to Issue messages for better error attribution.

## 0.2.0

- Pin `apollo-federation` to 2.0.0-preview.4 to prevent future breaking changes
- Move `Issue`, `Severity`, and `SubgraphLocation` to new `apollo_federation_types::composition` module so some
  consumers can avoid pulling in extra dependencies. Requires `apollo_federation_types`

## 0.1.6

- Update to `apollo-federation` 2.0.0-preview.3

## 0.1.5

- [#590](https://github.com/apollographql/federation-rs/pull/590) Fix
  deserialization of `GraphQLError` nodes.
- Update to `apollo-federation` 2.0.0-preview.1

## 0.1.4

- Update to `apollo-federation` 2.0.0-preview.0

## 0.1.3

- [#586](https://github.com/apollographql/federation-rs/pull/586) Make
  `SubgraphLocation.subgraph` an `Option`. For now, composition errors can have
  no attributed subgraph.
- [#583](https://github.com/apollographql/federation-rs/pull/583) Remove
  connectors warning.

## 0.1.2

- Updated dependencies<|MERGE_RESOLUTION|>--- conflicted
+++ resolved
@@ -1,17 +1,13 @@
 # Changelog
 
-<<<<<<< HEAD
 ## 0.4.0 - Unreleased
 
-- Update `apollo-federation` dependency to v2.8.0-preview.0 (from v2.7.0)
+- Update `apollo-federation` dependency to v2.8.0 (from v2.7.0)
 
-- Update `apollo-federation` dependency to v2.7.0 (from v2.5.0)
-=======
 ## 0.3.5
 
 - Update `apollo-federation` dependency crate to v2.7.0 (from v2.7.0)
 - Update `apollo-compiler` dependency crate to v1.30.0 (from v1.28.0)
->>>>>>> b867099a
 
 ## 0.3.4
 
