version: 2.1

# Our CircleCI dependencies
orbs:
<<<<<<< HEAD
  rust: circleci/rust@1.6.0
=======
  rust: circleci/rust@1.6.1
  gh: circleci/github-cli@2.3.0
>>>>>>> 24135cbe
  secops: apollo/circleci-secops-orb@2.0.7

release: &release
  filters:
    branches:
      ignore: /.*/
    tags:
      only: /(apollo-federation-types@v.*)|(router-bridge@v.*)/

parameters:
  # we can't easily pin on osx
  linux_cmake_version:
    type: string
    default: '3.27.3'

# The main workflows executed for federation-rs
workflows:
  lint:
    jobs:
<<<<<<< HEAD
      - lint
=======
      - xtask:
          name: Lint
          matrix:
            parameters:
              platform: [amd_ubuntu]
              rust_channel: [stable]
              command: [lint]
>>>>>>> 24135cbe
  test:
    jobs:
      - test:
          name: Run cargo tests on << matrix.platform >>
          matrix:
            parameters:
<<<<<<< HEAD
              platform: [ amd_ubuntu, arm_ubuntu, amd_linux, arm_macos ]

  release:
    jobs:
      - test:
          name: Run cargo tests on << matrix.platform >>
          matrix:
            parameters:
              platform: [ amd_ubuntu, arm_ubuntu, amd_linux, arm_macos ]
          <<: *release
=======
              platform: [amd_ubuntu, arm_ubuntu, amd_linux, amd_macos, arm_macos, amd_windows]
              rust_channel: [stable]
              command: [test]
              
      - check_for_github_action:
          name: Check to ensure Github Action has completed successfully (<< matrix.platform >>)
          matrix:
            parameters:
              platform: [amd_macos]
          requires:
            - "Run cargo tests (stable rust on amd_macos)"

  release:
    jobs:
      - xtask:
          name: Run cargo tests (<< matrix.rust_channel >> rust on << matrix.platform >>)
          matrix:
            parameters:
              platform: [amd_ubuntu, arm_ubuntu, amd_linux, amd_macos, arm_macos, amd_windows]
              rust_channel: [stable]
              command: [test]
          <<: *any_release
      - xtask:
          name: Build and bundle release artifacts (<< matrix.platform >>)
          matrix:
            parameters:
              platform: [amd_ubuntu, arm_ubuntu, amd_macos, arm_macos, amd_windows]
              rust_channel: [stable]
              command: [package]
          requires:
            - "Run cargo tests (stable rust on amd_ubuntu)"
            - "Run cargo tests (stable rust on arm_ubuntu)"
            - "Run cargo tests (stable rust on amd_macos)"
            - "Run cargo tests (stable rust on arm_macos)"
            - "Run cargo tests (stable rust on amd_windows)"
          <<: *composition_release

      - check_for_github_action:
          name: Check to ensure Github Action has completed successfully (<< matrix.platform >>)
          matrix:
            parameters:
              platform: [amd_macos]
          requires:
            - "Run cargo tests (stable rust on amd_macos)"
          <<: *any_release

      - publish_release:
          name: Publish to crates.io and create a GitHub release
          matrix:
            parameters:
              platform: [minimal_linux]
          requires:
            - "Build and bundle release artifacts (amd_ubuntu)"
            - "Build and bundle release artifacts (arm_ubuntu)"
            - "Build and bundle release artifacts (amd_macos)"
            - "Build and bundle release artifacts (arm_macos)"
            - "Build and bundle release artifacts (amd_windows)"
            - "Check to ensure Github Action has completed successfully (amd_macos)"
          <<: *composition_release
>>>>>>> 24135cbe

      - publish_release:
          name: Publish to crates.io
          matrix:
            parameters:
              platform: [ minimal_linux ]
          requires:
<<<<<<< HEAD
            - "Run cargo tests on amd_ubuntu"
            - "Run cargo tests on arm_ubuntu"
            - "Run cargo tests on arm_macos"
          <<: *release
=======
            - "Run cargo tests (stable rust on amd_ubuntu)"
            - "Run cargo tests (stable rust on arm_ubuntu)"
            - "Run cargo tests (stable rust on amd_macos)"
            - "Run cargo tests (stable rust on arm_macos)"
            - "Run cargo tests (stable rust on amd_windows)"
          <<: *crate_release
>>>>>>> 24135cbe

  security-scans:
    jobs:
      - secops/gitleaks:
          context:
            - platform-docker-ro
            - github-orb
            - secops-oidc
          git-base-revision: <<#pipeline.git.base_revision>><<pipeline.git.base_revision>><</pipeline.git.base_revision >>
          git-revision: << pipeline.git.revision >>

      - secops/semgrep:
          context:
            - secops-oidc
            - github-orb
          git-base-revision: <<#pipeline.git.base_revision>><<pipeline.git.base_revision>><</pipeline.git.base_revision >>
jobs:
  lint:
    executor: amd_ubuntu
    steps:
      - checkout
      - install_system_deps:
          platform: amd_ubuntu
      - run:
          name: Check Rust formatting
          command: cargo fmt --all -- --check
      - run:
          name: Check Rust lints
          command: cargo clippy -- -D warnings
      - run:
          name: Lint JavaScript
          command: npm run --prefix router-bridge lint

  test:
    parameters:
      platform:
        type: executor
    executor: << parameters.platform >>
    steps:
      - checkout
      - install_system_deps:
          platform: << parameters.platform >>
      - run:
          name: Run cargo tests
          command: cargo test

  publish_release:
    parameters:
      platform:
        type: executor
    executor: << parameters.platform >>
    steps:
      - checkout
      - install_system_deps:
          platform: << parameters.platform >>
      # this is run in order to create the JavaScript bundles
      # that are needed by `cargo publish`
      - run:
          command: cargo build --release --target $RUSTUP_TARGET
      - run:
          command: cargo install cargo-get
      - run:
          name: Publish to crates.io
          command: |
            PACKAGE_NAME=$($CIRCLE_TAG | cut -d'@' -f1)
            # Make sure the package version matches the tag
            TAG_VERSION=$($CIRCLE_TAG | cut -d'@' -f2)
            CARGO_VERSION=$(cargo get --entry $PACKAGE_NAME package.version)
            if [ "$TAG_VERSION" != "$CARGO_VERSION" ]; then
              echo "Tag version $TAG_VERSION does not match Cargo.toml version $CARGO_VERSION"
              exit 1
            fi
            # If this is router-bridge, we need to `--allow-dirty` for the JavaScript bundle
            if [ "$PACKAGE_NAME" == "router-bridge" ]; then
              cargo publish -p $PACKAGE_NAME --allow-dirty
            else
              cargo publish -p $PACKAGE_NAME
            fi

  check_for_github_action:
    parameters:
      platform:
        type: executor
    executor: << parameters.platform >>
    steps:
      - run_check_for_github_action

# The machines we use to run our workflows on
executors:
<<<<<<< HEAD
=======
  amd_macos: &amd_macos_executor
    macos:
      xcode: "14.2"
    resource_class: macos.m1.large.gen1
    environment:
      XTASK_TARGET: "x86_64-apple-darwin"
      RUSTUP_TARGET: "x86_64-apple-darwin" # cross-compile, because there are no native x86 macos runners
      APPLE_TEAM_ID: "YQK948L752"
      APPLE_USERNAME: "opensource@apollographql.com"
      MACOS_PRIMARY_BUNDLE_ID: com.apollographql.supergraph

>>>>>>> 24135cbe
  arm_macos: &arm_macos_executor
    macos:
      xcode: "14.2"
    resource_class: macos.m1.medium.gen1
    environment:
      RUSTUP_TARGET: "aarch64-apple-darwin"
      APPLE_TEAM_ID: "YQK948L752"
      APPLE_USERNAME: "opensource@apollographql.com"
      MACOS_PRIMARY_BUNDLE_ID: com.apollographql.supergraph

  amd_ubuntu: &amd_ubuntu_executor
    machine:
<<<<<<< HEAD
      image: ubuntu-2004:2022.04.1
    resource_class: xlarge
    environment:
      RUSTUP_TARGET: "x86_64-unknown-linux-gnu"
      XTASK_TARGET: "x86_64-unknown-linux-gnu"
  amd_linux:
=======
      image: 'windows-server-2019-vs2019:2022.08.1'
    resource_class: windows.xlarge
    shell: powershell.exe -ExecutionPolicy Bypass
    environment:
      XTASK_TARGET: "x86_64-pc-windows-msvc"

  amd_linux: &amd_linux_build_executor
>>>>>>> 24135cbe
    docker:
      - image: cimg/base:stable
    resource_class: xlarge
    environment:
      RUSTUP_TARGET: "x86_64-unknown-linux-gnu"
  arm_ubuntu: &arm_ubuntu_executor
    machine:
      image: ubuntu-2004:current
    resource_class: arm.large
    environment:
      RUSTUP_TARGET: "aarch64-unknown-linux-gnu"

  amd_ubuntu: &amd_ubuntu_executor
    machine:
      image: ubuntu-2004:2022.04.1
    resource_class: xlarge
    environment:
      XTASK_TARGET: "x86_64-unknown-linux-gnu"
      CAN_RUN_DOCKER: "true"

  minimal_linux:
    docker:
      - image: cimg/base:stable
    resource_class: small
    environment:
      RUSTUP_TARGET: "x86_64-unknown-linux-gnu"

# reusable command snippets can be referred to in any `steps` object
commands:
  install_system_deps:
    parameters:
      platform:
        type: executor
    steps:
      - when:
          condition:
<<<<<<< HEAD
            equal: [ *arm_macos_executor, << parameters.platform >> ]
=======
            equal: [ *amd_ubuntu_executor, << parameters.platform >> ]
          steps:
            - run:
                name: Update and upgrade yum packages
                command: sudo apt update
            - run:
                name: Install development tools
                command: sudo apt install build-essential
            - run:
                name: Check glibc version
                command: ldd --version

      - when:
          condition:
            or:
              - equal: [ *amd_macos_executor, << parameters.platform >> ]
              - equal: [ *arm_macos_executor, << parameters.platform >> ]
>>>>>>> 24135cbe
          steps:
            - run:
                name: Skip homebrew update
                command: echo "HOMEBREW_NO_AUTO_UPDATE=1" >> $BASH_ENV
            - run:
                name: Install CMake
                command: |
                  brew install cmake

      - install_rust_toolchain:
          platform: << parameters.platform >>

      - install_volta:
          platform: << parameters.platform >>

  install_volta:
    parameters:
      platform:
        type: executor
    steps:
      - unless:
          condition:
            or:
              - equal: [ *arm_ubuntu_executor, << parameters.platform >> ]
          steps:
            - run:
                name: Install volta
                command: |
                  curl https://get.volta.sh | bash -s -- --skip-setup
                  echo 'export VOLTA_HOME=$HOME/.volta' >> $BASH_ENV
                  echo 'export PATH=$VOLTA_HOME/bin:$PATH' >> $BASH_ENV

      - when:
          condition:
            equal: [ *arm_ubuntu_executor, << parameters.platform >> ]
          steps:
            - run:
                name: Install volta
                # The install script seems to fail with a message saying:
                # Releases for non x64 architectures are not currently supported
                # However, this is just a constraint of the pre-built binaries.
                # Therefore, we just compile and install it and it's effectively
                # the same, albeit quite a bit slower.  This may have been a
                # regression in the installer script because I think this worked
                # in the past.
                command: |
                  VOLTA_VERSION=$(curl --silent "https://volta.sh/latest-version")
                  git clone https://github.com/volta-cli/volta --branch "v${VOLTA_VERSION}"
                  cd volta
                  cargo install --path . --locked

      - run:
          name: Install default versions of npm and node
          command: |
            volta install node@16
            volta install npm@8


  install_rust_toolchain:
    parameters:
      platform:
        type: executor
    steps:
      - rust/install
      - run:
<<<<<<< HEAD
          name: Adds rust target
          command: rustup target add $RUSTUP_TARGET
=======
          command: cargo xtask << parameters.command >> << parameters.options >>
          working_directory: << parameters.working_directory >>

      # - save_cache:
      #     key: *target-cache-key
      #     paths:
      #       - target/

      - when:
          condition:
            equal: [ package, << parameters.command >> ]
          steps:
            - persist_to_workspace:
                root: artifacts
                paths:
                  - "*"

  compute_checksums:
    steps:
      - when:
          condition:
            matches:
              pattern: "/(composition@v.*)/"
              value: << pipeline.git.tag >>
          steps:
            - run:
                name: Compute SHA256 checksums
                command: >
                  cd artifacts && sha256sum *.tar.gz > sha256sums.txt
            - run:
                name: Compute md5 checksums
                command: >
                  cd artifacts && md5sum *.tar.gz > md5sums.txt
            - run:
                name: Compute SHA1 checksums
                command: >
                  cd artifacts && sha1sum *.tar.gz > sha1sums.txt
  gh_release:
    steps:
      - when:
          condition:
            matches:
              pattern: "/(composition@v.*)/"
              value: << pipeline.git.tag >>
          steps:
            - gh/setup
            - run:
                name: Create GitHub release
                environment:
                  RELEASE_NAME: "$(echo << pipeline.git.tag >> | sed s/composition/supergraph/)"
                command: |
                  RELEASE_NAME="$(echo $CIRCLE_TAG | sed s/composition/supergraph/)" && gh release create $RELEASE_NAME \
                  --title $RELEASE_NAME \
                  --notes 'This release was automatically created by [CircleCI](./.circleci/config.yml).

                  If you would like to verify that the binary you have downloaded was built from the source code in this repository, you can compute a checksum of the zipped tarball and compare it to the checksums that are included as release artifacts.

                  Binaries built for MacOS are signed, notarized, and automatically verified with [Gatekeeper](https://support.apple.com/guide/deployment-reference-macos/using-gatekeeper-apd02b925e38/web).' \
                  artifacts/*

  run_check_for_github_action:
    steps:
      - run:
          name: Check Intel Mac test completed successfully
          command: |
            max_attempts=40 # max wait for 10 minutes
            attempt=0
            echo SHA is $CIRCLE_SHA1
            while [ $attempt -lt $max_attempts ]; do
              RESULT=`curl -s -H "Authorization: token $GITHUB_TOKEN" \
                -H "Accept: application/vnd.github.v3+json" \
                "https://api.github.com/repos/apollographql/federation-rs/actions/runs?head_sha=$CIRCLE_SHA1" | jq -r '.workflow_runs[] | {conclusion,name} | select(.name == "Mac_x86_tests").conclusion' | head -1` 

              echo "Attempt $((attempt+1)) of $max_attempts: RESULT is $RESULT"

              if [ "$RESULT" == "success" ]; then
                echo "Success condition met."
                exit 0  # Success exit code
              elif [ "$RESULT" == "failure" ]; then
                echo "Failure condition detected."
                exit 1  # Failure exit code
              fi

              attempt=$((attempt + 1))
              sleep 15  # Wait for 15 seconds before the next check
            done

            echo "Maximum attempts reached without success."
            exit 1  # Indicates failure to meet success condition within the allowed attempts
            
>>>>>>> 24135cbe
<|MERGE_RESOLUTION|>--- conflicted
+++ resolved
@@ -2,12 +2,7 @@
 
 # Our CircleCI dependencies
 orbs:
-<<<<<<< HEAD
-  rust: circleci/rust@1.6.0
-=======
   rust: circleci/rust@1.6.1
-  gh: circleci/github-cli@2.3.0
->>>>>>> 24135cbe
   secops: apollo/circleci-secops-orb@2.0.7
 
 release: &release
@@ -27,24 +22,13 @@
 workflows:
   lint:
     jobs:
-<<<<<<< HEAD
       - lint
-=======
-      - xtask:
-          name: Lint
-          matrix:
-            parameters:
-              platform: [amd_ubuntu]
-              rust_channel: [stable]
-              command: [lint]
->>>>>>> 24135cbe
   test:
     jobs:
       - test:
           name: Run cargo tests on << matrix.platform >>
           matrix:
             parameters:
-<<<<<<< HEAD
               platform: [ amd_ubuntu, arm_ubuntu, amd_linux, arm_macos ]
 
   release:
@@ -55,67 +39,6 @@
             parameters:
               platform: [ amd_ubuntu, arm_ubuntu, amd_linux, arm_macos ]
           <<: *release
-=======
-              platform: [amd_ubuntu, arm_ubuntu, amd_linux, amd_macos, arm_macos, amd_windows]
-              rust_channel: [stable]
-              command: [test]
-              
-      - check_for_github_action:
-          name: Check to ensure Github Action has completed successfully (<< matrix.platform >>)
-          matrix:
-            parameters:
-              platform: [amd_macos]
-          requires:
-            - "Run cargo tests (stable rust on amd_macos)"
-
-  release:
-    jobs:
-      - xtask:
-          name: Run cargo tests (<< matrix.rust_channel >> rust on << matrix.platform >>)
-          matrix:
-            parameters:
-              platform: [amd_ubuntu, arm_ubuntu, amd_linux, amd_macos, arm_macos, amd_windows]
-              rust_channel: [stable]
-              command: [test]
-          <<: *any_release
-      - xtask:
-          name: Build and bundle release artifacts (<< matrix.platform >>)
-          matrix:
-            parameters:
-              platform: [amd_ubuntu, arm_ubuntu, amd_macos, arm_macos, amd_windows]
-              rust_channel: [stable]
-              command: [package]
-          requires:
-            - "Run cargo tests (stable rust on amd_ubuntu)"
-            - "Run cargo tests (stable rust on arm_ubuntu)"
-            - "Run cargo tests (stable rust on amd_macos)"
-            - "Run cargo tests (stable rust on arm_macos)"
-            - "Run cargo tests (stable rust on amd_windows)"
-          <<: *composition_release
-
-      - check_for_github_action:
-          name: Check to ensure Github Action has completed successfully (<< matrix.platform >>)
-          matrix:
-            parameters:
-              platform: [amd_macos]
-          requires:
-            - "Run cargo tests (stable rust on amd_macos)"
-          <<: *any_release
-
-      - publish_release:
-          name: Publish to crates.io and create a GitHub release
-          matrix:
-            parameters:
-              platform: [minimal_linux]
-          requires:
-            - "Build and bundle release artifacts (amd_ubuntu)"
-            - "Build and bundle release artifacts (arm_ubuntu)"
-            - "Build and bundle release artifacts (amd_macos)"
-            - "Build and bundle release artifacts (arm_macos)"
-            - "Build and bundle release artifacts (amd_windows)"
-            - "Check to ensure Github Action has completed successfully (amd_macos)"
-          <<: *composition_release
->>>>>>> 24135cbe
 
       - publish_release:
           name: Publish to crates.io
@@ -123,19 +46,10 @@
             parameters:
               platform: [ minimal_linux ]
           requires:
-<<<<<<< HEAD
             - "Run cargo tests on amd_ubuntu"
             - "Run cargo tests on arm_ubuntu"
             - "Run cargo tests on arm_macos"
           <<: *release
-=======
-            - "Run cargo tests (stable rust on amd_ubuntu)"
-            - "Run cargo tests (stable rust on arm_ubuntu)"
-            - "Run cargo tests (stable rust on amd_macos)"
-            - "Run cargo tests (stable rust on arm_macos)"
-            - "Run cargo tests (stable rust on amd_windows)"
-          <<: *crate_release
->>>>>>> 24135cbe
 
   security-scans:
     jobs:
@@ -215,30 +129,8 @@
               cargo publish -p $PACKAGE_NAME
             fi
 
-  check_for_github_action:
-    parameters:
-      platform:
-        type: executor
-    executor: << parameters.platform >>
-    steps:
-      - run_check_for_github_action
-
 # The machines we use to run our workflows on
 executors:
-<<<<<<< HEAD
-=======
-  amd_macos: &amd_macos_executor
-    macos:
-      xcode: "14.2"
-    resource_class: macos.m1.large.gen1
-    environment:
-      XTASK_TARGET: "x86_64-apple-darwin"
-      RUSTUP_TARGET: "x86_64-apple-darwin" # cross-compile, because there are no native x86 macos runners
-      APPLE_TEAM_ID: "YQK948L752"
-      APPLE_USERNAME: "opensource@apollographql.com"
-      MACOS_PRIMARY_BUNDLE_ID: com.apollographql.supergraph
-
->>>>>>> 24135cbe
   arm_macos: &arm_macos_executor
     macos:
       xcode: "14.2"
@@ -251,22 +143,12 @@
 
   amd_ubuntu: &amd_ubuntu_executor
     machine:
-<<<<<<< HEAD
       image: ubuntu-2004:2022.04.1
     resource_class: xlarge
     environment:
       RUSTUP_TARGET: "x86_64-unknown-linux-gnu"
       XTASK_TARGET: "x86_64-unknown-linux-gnu"
   amd_linux:
-=======
-      image: 'windows-server-2019-vs2019:2022.08.1'
-    resource_class: windows.xlarge
-    shell: powershell.exe -ExecutionPolicy Bypass
-    environment:
-      XTASK_TARGET: "x86_64-pc-windows-msvc"
-
-  amd_linux: &amd_linux_build_executor
->>>>>>> 24135cbe
     docker:
       - image: cimg/base:stable
     resource_class: xlarge
@@ -279,14 +161,6 @@
     environment:
       RUSTUP_TARGET: "aarch64-unknown-linux-gnu"
 
-  amd_ubuntu: &amd_ubuntu_executor
-    machine:
-      image: ubuntu-2004:2022.04.1
-    resource_class: xlarge
-    environment:
-      XTASK_TARGET: "x86_64-unknown-linux-gnu"
-      CAN_RUN_DOCKER: "true"
-
   minimal_linux:
     docker:
       - image: cimg/base:stable
@@ -303,27 +177,7 @@
     steps:
       - when:
           condition:
-<<<<<<< HEAD
             equal: [ *arm_macos_executor, << parameters.platform >> ]
-=======
-            equal: [ *amd_ubuntu_executor, << parameters.platform >> ]
-          steps:
-            - run:
-                name: Update and upgrade yum packages
-                command: sudo apt update
-            - run:
-                name: Install development tools
-                command: sudo apt install build-essential
-            - run:
-                name: Check glibc version
-                command: ldd --version
-
-      - when:
-          condition:
-            or:
-              - equal: [ *amd_macos_executor, << parameters.platform >> ]
-              - equal: [ *arm_macos_executor, << parameters.platform >> ]
->>>>>>> 24135cbe
           steps:
             - run:
                 name: Skip homebrew update
@@ -389,98 +243,5 @@
     steps:
       - rust/install
       - run:
-<<<<<<< HEAD
           name: Adds rust target
-          command: rustup target add $RUSTUP_TARGET
-=======
-          command: cargo xtask << parameters.command >> << parameters.options >>
-          working_directory: << parameters.working_directory >>
-
-      # - save_cache:
-      #     key: *target-cache-key
-      #     paths:
-      #       - target/
-
-      - when:
-          condition:
-            equal: [ package, << parameters.command >> ]
-          steps:
-            - persist_to_workspace:
-                root: artifacts
-                paths:
-                  - "*"
-
-  compute_checksums:
-    steps:
-      - when:
-          condition:
-            matches:
-              pattern: "/(composition@v.*)/"
-              value: << pipeline.git.tag >>
-          steps:
-            - run:
-                name: Compute SHA256 checksums
-                command: >
-                  cd artifacts && sha256sum *.tar.gz > sha256sums.txt
-            - run:
-                name: Compute md5 checksums
-                command: >
-                  cd artifacts && md5sum *.tar.gz > md5sums.txt
-            - run:
-                name: Compute SHA1 checksums
-                command: >
-                  cd artifacts && sha1sum *.tar.gz > sha1sums.txt
-  gh_release:
-    steps:
-      - when:
-          condition:
-            matches:
-              pattern: "/(composition@v.*)/"
-              value: << pipeline.git.tag >>
-          steps:
-            - gh/setup
-            - run:
-                name: Create GitHub release
-                environment:
-                  RELEASE_NAME: "$(echo << pipeline.git.tag >> | sed s/composition/supergraph/)"
-                command: |
-                  RELEASE_NAME="$(echo $CIRCLE_TAG | sed s/composition/supergraph/)" && gh release create $RELEASE_NAME \
-                  --title $RELEASE_NAME \
-                  --notes 'This release was automatically created by [CircleCI](./.circleci/config.yml).
-
-                  If you would like to verify that the binary you have downloaded was built from the source code in this repository, you can compute a checksum of the zipped tarball and compare it to the checksums that are included as release artifacts.
-
-                  Binaries built for MacOS are signed, notarized, and automatically verified with [Gatekeeper](https://support.apple.com/guide/deployment-reference-macos/using-gatekeeper-apd02b925e38/web).' \
-                  artifacts/*
-
-  run_check_for_github_action:
-    steps:
-      - run:
-          name: Check Intel Mac test completed successfully
-          command: |
-            max_attempts=40 # max wait for 10 minutes
-            attempt=0
-            echo SHA is $CIRCLE_SHA1
-            while [ $attempt -lt $max_attempts ]; do
-              RESULT=`curl -s -H "Authorization: token $GITHUB_TOKEN" \
-                -H "Accept: application/vnd.github.v3+json" \
-                "https://api.github.com/repos/apollographql/federation-rs/actions/runs?head_sha=$CIRCLE_SHA1" | jq -r '.workflow_runs[] | {conclusion,name} | select(.name == "Mac_x86_tests").conclusion' | head -1` 
-
-              echo "Attempt $((attempt+1)) of $max_attempts: RESULT is $RESULT"
-
-              if [ "$RESULT" == "success" ]; then
-                echo "Success condition met."
-                exit 0  # Success exit code
-              elif [ "$RESULT" == "failure" ]; then
-                echo "Failure condition detected."
-                exit 1  # Failure exit code
-              fi
-
-              attempt=$((attempt + 1))
-              sleep 15  # Wait for 15 seconds before the next check
-            done
-
-            echo "Maximum attempts reached without success."
-            exit 1  # Indicates failure to meet success condition within the allowed attempts
-            
->>>>>>> 24135cbe
+          command: rustup target add $RUSTUP_TARGET