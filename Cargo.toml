[workspace]
members = ["apollo-federation-types", "apollo-composition"]
resolver = "2"

[workspace.dependencies]
<<<<<<< HEAD
apollo-compiler = "1.28.0"

# apollo-federation: We need to use the unreleased `dev` branch features.
apollo-federation = { git = "https://github.com/apollographql/router", branch = "dev" }
=======
apollo-compiler = "1.30.0"
apollo-federation = "=2.7.0"
>>>>>>> b867099a
<|MERGE_RESOLUTION|>--- conflicted
+++ resolved
@@ -3,12 +3,7 @@
 resolver = "2"
 
 [workspace.dependencies]
-<<<<<<< HEAD
-apollo-compiler = "1.28.0"
+apollo-compiler = "1.30.0"
 
 # apollo-federation: We need to use the unreleased `dev` branch features.
-apollo-federation = { git = "https://github.com/apollographql/router", branch = "dev" }
-=======
-apollo-compiler = "1.30.0"
-apollo-federation = "=2.7.0"
->>>>>>> b867099a
+apollo-federation = { git = "https://github.com/apollographql/router", branch = "dev" }