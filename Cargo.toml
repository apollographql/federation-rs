--- conflicted
+++ resolved
@@ -3,9 +3,5 @@
     "apollo-federation-types",
     "apollo-composition",
     "router-bridge",
-<<<<<<< HEAD
-    "xtask",
-=======
->>>>>>> faf201c8
 ]
 resolver = "2"